--- conflicted
+++ resolved
@@ -4,11 +4,7 @@
 use ethereum_types::{H160, H256, U128, U256};
 use itertools::process_results;
 use smallvec::SmallVec;
-<<<<<<< HEAD
-use std::collections::BTreeMap;
-=======
 use std::collections::{BTreeMap, BTreeSet};
->>>>>>> 7d3948c8
 use std::iter::{self, FromIterator};
 use std::sync::Arc;
 
@@ -434,8 +430,6 @@
         }
     }
 }
-<<<<<<< HEAD
-=======
 
 impl<T> Decode for BTreeSet<T>
 where
@@ -458,7 +452,6 @@
         }
     }
 }
->>>>>>> 7d3948c8
 
 /// Decodes `bytes` as if it were a list of variable-length items.
 ///
