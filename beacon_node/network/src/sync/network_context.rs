--- conflicted
+++ resolved
@@ -156,14 +156,13 @@
         chain_id: ChainId,
         batch_id: BatchId,
     ) -> Result<Id, &'static str> {
-<<<<<<< HEAD
         match batch_type {
             ByRangeRequestType::Blocks => {
                 trace!(
                     self.log,
                     "Sending BlocksByRange request";
                     "method" => "BlocksByRange",
-                    "count" => request.count,
+                    "count" => request.count(),
                     "peer" => %peer_id,
                 );
                 let request = Request::BlocksByRange(request);
@@ -182,7 +181,7 @@
                     self.log,
                     "Sending BlocksByRange and BlobsByRange requests";
                     "method" => "Mixed by range request",
-                    "count" => request.count,
+                    "count" => request.count(),
                     "peer" => %peer_id,
                 );
 
@@ -192,8 +191,8 @@
 
                 // Create the blob request based on the blob request.
                 let blobs_request = Request::BlobsByRange(BlobsByRangeRequest {
-                    start_slot: request.start_slot,
-                    count: request.count,
+                    start_slot: *request.start_slot(),
+                    count: *request.count(),
                 });
                 let blocks_request = Request::BlocksByRange(request);
 
@@ -220,25 +219,6 @@
                 Ok(id)
             }
         }
-=======
-        trace!(
-            self.log,
-            "Sending BlocksByRange Request";
-            "method" => "BlocksByRange",
-            "count" => request.count(),
-            "peer" => %peer_id,
-        );
-        let request = Request::BlocksByRange(request);
-        let id = self.next_id();
-        let request_id = RequestId::Sync(SyncRequestId::RangeSync { id });
-        self.send_network_msg(NetworkMessage::SendRequest {
-            peer_id,
-            request,
-            request_id,
-        })?;
-        self.range_requests.insert(id, (chain_id, batch_id));
-        Ok(id)
->>>>>>> cc780aae
     }
 
     /// A blocks by range request sent by the backfill sync algorithm
@@ -249,14 +229,13 @@
         request: BlocksByRangeRequest,
         batch_id: BatchId,
     ) -> Result<Id, &'static str> {
-<<<<<<< HEAD
         match batch_type {
             ByRangeRequestType::Blocks => {
                 trace!(
                     self.log,
                     "Sending backfill BlocksByRange request";
                     "method" => "BlocksByRange",
-                    "count" => request.count,
+                    "count" => request.count(),
                     "peer" => %peer_id,
                 );
                 let request = Request::BlocksByRange(request);
@@ -275,7 +254,7 @@
                     self.log,
                     "Sending backfill BlocksByRange and BlobsByRange requests";
                     "method" => "Mixed by range request",
-                    "count" => request.count,
+                    "count" => request.count(),
                     "peer" => %peer_id,
                 );
 
@@ -285,8 +264,8 @@
 
                 // Create the blob request based on the blob request.
                 let blobs_request = Request::BlobsByRange(BlobsByRangeRequest {
-                    start_slot: request.start_slot,
-                    count: request.count,
+                    start_slot: *request.start_slot(),
+                    count: *request.count(),
                 });
                 let blocks_request = Request::BlocksByRange(request);
 
@@ -307,25 +286,6 @@
                 Ok(id)
             }
         }
-=======
-        trace!(
-            self.log,
-            "Sending backfill BlocksByRange Request";
-            "method" => "BlocksByRange",
-            "count" => request.count(),
-            "peer" => %peer_id,
-        );
-        let request = Request::BlocksByRange(request);
-        let id = self.next_id();
-        let request_id = RequestId::Sync(SyncRequestId::BackFillSync { id });
-        self.send_network_msg(NetworkMessage::SendRequest {
-            peer_id,
-            request,
-            request_id,
-        })?;
-        self.backfill_requests.insert(id, batch_id);
-        Ok(id)
->>>>>>> cc780aae
     }
 
     /// Response for a request that is only for blocks.
