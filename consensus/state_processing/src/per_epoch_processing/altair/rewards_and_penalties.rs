--- conflicted
+++ resolved
@@ -53,13 +53,8 @@
 
         let mut delta = Delta::default();
 
-<<<<<<< HEAD
         if validator.is_unslashed_participating_index(flag_index)? {
-            if !state.is_in_inactivity_leak(previous_epoch, spec) {
-=======
-        if unslashed_participating_indices.contains(index)? {
             if !state.is_in_inactivity_leak(previous_epoch, spec)? {
->>>>>>> fc7f1ba6
                 let reward_numerator = base_reward
                     .safe_mul(weight)?
                     .safe_mul(unslashed_participating_increments)?;
