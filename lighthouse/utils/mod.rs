--- conflicted
+++ resolved
@@ -3,12 +3,9 @@
 extern crate crypto_mac;
 extern crate boolean_bitfield;
 
-<<<<<<< HEAD
-pub mod hash;
-=======
 #[macro_use]
 pub mod macros;
->>>>>>> 048f8b6f
+pub mod hash;
 pub mod types;
 pub mod bls;
 pub mod test_helpers;
