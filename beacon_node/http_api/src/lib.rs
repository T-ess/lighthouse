//! This crate contains a HTTP server which serves the endpoints listed here:
//!
//! https://github.com/ethereum/beacon-APIs
//!
//! There are also some additional, non-standard endpoints behind the `/lighthouse/` path which are
//! used for development.

mod attestation_performance;
mod attester_duties;
mod block_id;
mod block_packing_efficiency;
mod block_rewards;
mod build_block_contents;
mod database;
mod metrics;
mod proposer_duties;
mod publish_blocks;
mod standard_block_rewards;
mod state_id;
mod sync_committee_rewards;
mod sync_committees;
pub mod test_utils;
mod ui;
mod validator_inclusion;
mod version;

use beacon_chain::{
    attestation_verification::VerifiedAttestation, observed_operations::ObservationOutcome,
    validator_monitor::timestamp_now, AttestationError as AttnError, BeaconChain, BeaconChainError,
    BeaconChainTypes, ProduceBlockVerification, WhenSlotSkipped,
};
pub use block_id::BlockId;
use directory::DEFAULT_ROOT_DIR;
use eth2::types::{
<<<<<<< HEAD
    self as api_types, EndpointVersion, ForkChoice, ForkChoiceNode, SignedBlockContents,
=======
    self as api_types, BroadcastValidation, EndpointVersion, ForkChoice, ForkChoiceNode,
>>>>>>> 246d52d2
    SkipRandaoVerification, ValidatorId, ValidatorStatus,
};
use lighthouse_network::{types::SyncState, EnrExt, NetworkGlobals, PeerId, PubsubMessage};
use lighthouse_version::version_with_platform;
use logging::SSELoggingComponents;
use network::{NetworkMessage, NetworkSenders, ValidatorSubscriptionMessage};
use operation_pool::ReceivedPreCapella;
use parking_lot::RwLock;
pub use publish_blocks::{
    publish_blinded_block, publish_block, reconstruct_block, ProvenancedBlock,
};
use serde::{Deserialize, Serialize};
use slog::{crit, debug, error, info, warn, Logger};
use slot_clock::SlotClock;
use ssz::Encode;
pub use state_id::StateId;
use std::borrow::Cow;
use std::future::Future;
use std::net::{IpAddr, Ipv4Addr, SocketAddr};
use std::path::PathBuf;
use std::pin::Pin;
use std::sync::Arc;
use sysinfo::{System, SystemExt};
use system_health::observe_system_health_bn;
use tokio::sync::mpsc::{Sender, UnboundedSender};
use tokio_stream::{wrappers::BroadcastStream, StreamExt};
use types::{
    Attestation, AttestationData, AttestationShufflingId, AttesterSlashing, BeaconStateError,
    BlindedPayload, CommitteeCache, ConfigAndPreset, Epoch, EthSpec, ForkName, FullPayload,
    ProposerPreparationData, ProposerSlashing, RelativeEpoch, SignedAggregateAndProof,
    SignedBeaconBlock, SignedBlsToExecutionChange, SignedContributionAndProof,
    SignedValidatorRegistrationData, SignedVoluntaryExit, Slot, SyncCommitteeMessage,
    SyncContributionData,
};
use version::{
    add_consensus_version_header, execution_optimistic_finalized_fork_versioned_response,
    fork_versioned_response, inconsistent_fork_rejection, unsupported_version_rejection, V1, V2,
};
use warp::http::StatusCode;
use warp::sse::Event;
use warp::Reply;
use warp::{http::Response, Filter};
use warp_utils::{
    query::multi_key_query,
    task::{blocking_json_task, blocking_response_task},
    uor::UnifyingOrFilter,
};

const API_PREFIX: &str = "eth";

/// If the node is within this many epochs from the head, we declare it to be synced regardless of
/// the network sync state.
///
/// This helps prevent attacks where nodes can convince us that we're syncing some non-existent
/// finalized head.
const SYNC_TOLERANCE_EPOCHS: u64 = 8;

/// A custom type which allows for both unsecured and TLS-enabled HTTP servers.
type HttpServer = (SocketAddr, Pin<Box<dyn Future<Output = ()> + Send>>);

/// Alias for readability.
pub type ExecutionOptimistic = bool;

/// Configuration used when serving the HTTP server over TLS.
#[derive(PartialEq, Debug, Clone, Serialize, Deserialize)]
pub struct TlsConfig {
    pub cert: PathBuf,
    pub key: PathBuf,
}

/// A wrapper around all the items required to spawn the HTTP server.
///
/// The server will gracefully handle the case where any fields are `None`.
pub struct Context<T: BeaconChainTypes> {
    pub config: Config,
    pub chain: Option<Arc<BeaconChain<T>>>,
    pub network_senders: Option<NetworkSenders<T::EthSpec>>,
    pub network_globals: Option<Arc<NetworkGlobals<T::EthSpec>>>,
    pub eth1_service: Option<eth1::Service>,
    pub sse_logging_components: Option<SSELoggingComponents>,
    pub log: Logger,
}

/// Configuration for the HTTP server.
#[derive(PartialEq, Debug, Clone, Serialize, Deserialize)]
pub struct Config {
    pub enabled: bool,
    pub listen_addr: IpAddr,
    pub listen_port: u16,
    pub allow_origin: Option<String>,
    pub tls_config: Option<TlsConfig>,
    pub allow_sync_stalled: bool,
    pub spec_fork_name: Option<ForkName>,
    pub data_dir: PathBuf,
}

impl Default for Config {
    fn default() -> Self {
        Self {
            enabled: false,
            listen_addr: IpAddr::V4(Ipv4Addr::new(127, 0, 0, 1)),
            listen_port: 5052,
            allow_origin: None,
            tls_config: None,
            allow_sync_stalled: false,
            spec_fork_name: None,
            data_dir: PathBuf::from(DEFAULT_ROOT_DIR),
        }
    }
}

#[derive(Debug)]
pub enum Error {
    Warp(warp::Error),
    Other(String),
}

impl From<warp::Error> for Error {
    fn from(e: warp::Error) -> Self {
        Error::Warp(e)
    }
}

impl From<String> for Error {
    fn from(e: String) -> Self {
        Error::Other(e)
    }
}

/// Creates a `warp` logging wrapper which we use to create `slog` logs.
pub fn slog_logging(
    log: Logger,
) -> warp::filters::log::Log<impl Fn(warp::filters::log::Info) + Clone> {
    warp::log::custom(move |info| {
        match info.status() {
            status
                if status == StatusCode::OK
                    || status == StatusCode::NOT_FOUND
                    || status == StatusCode::PARTIAL_CONTENT =>
            {
                debug!(
                    log,
                    "Processed HTTP API request";
                    "elapsed" => format!("{:?}", info.elapsed()),
                    "status" => status.to_string(),
                    "path" => info.path(),
                    "method" => info.method().to_string(),
                );
            }
            status => {
                warn!(
                    log,
                    "Error processing HTTP API request";
                    "elapsed" => format!("{:?}", info.elapsed()),
                    "status" => status.to_string(),
                    "path" => info.path(),
                    "method" => info.method().to_string(),
                );
            }
        };
    })
}

/// Creates a `warp` logging wrapper which we use for Prometheus metrics (not necessarily logging,
/// per say).
pub fn prometheus_metrics() -> warp::filters::log::Log<impl Fn(warp::filters::log::Info) + Clone> {
    warp::log::custom(move |info| {
        // Here we restrict the `info.path()` value to some predefined values. Without this, we end
        // up with a new metric type each time someone includes something unique in the path (e.g.,
        // a block hash).
        let path = {
            let equals = |s: &'static str| -> Option<&'static str> {
                if info.path() == format!("/{}/{}", API_PREFIX, s) {
                    Some(s)
                } else {
                    None
                }
            };

            let starts_with = |s: &'static str| -> Option<&'static str> {
                if info.path().starts_with(&format!("/{}/{}", API_PREFIX, s)) {
                    Some(s)
                } else {
                    None
                }
            };

            // First line covers `POST /v1/beacon/blocks` only
            equals("v1/beacon/blocks")
                .or_else(|| starts_with("v1/validator/blocks"))
                .or_else(|| starts_with("v2/validator/blocks"))
                .or_else(|| starts_with("v1/validator/blinded_blocks"))
                .or_else(|| starts_with("v1/validator/duties/attester"))
                .or_else(|| starts_with("v1/validator/duties/proposer"))
                .or_else(|| starts_with("v1/validator/duties/sync"))
                .or_else(|| starts_with("v1/validator/attestation_data"))
                .or_else(|| starts_with("v1/validator/aggregate_attestation"))
                .or_else(|| starts_with("v1/validator/aggregate_and_proofs"))
                .or_else(|| starts_with("v1/validator/sync_committee_contribution"))
                .or_else(|| starts_with("v1/validator/contribution_and_proofs"))
                .or_else(|| starts_with("v1/validator/beacon_committee_subscriptions"))
                .or_else(|| starts_with("v1/validator/sync_committee_subscriptions"))
                .or_else(|| starts_with("v1/beacon/pool/attestations"))
                .or_else(|| starts_with("v1/beacon/pool/sync_committees"))
                .or_else(|| starts_with("v1/beacon/blocks/head/root"))
                .or_else(|| starts_with("v1/validator/prepare_beacon_proposer"))
                .or_else(|| starts_with("v1/validator/register_validator"))
                .or_else(|| starts_with("v1/beacon/"))
                .or_else(|| starts_with("v2/beacon/"))
                .or_else(|| starts_with("v1/config/"))
                .or_else(|| starts_with("v1/debug/"))
                .or_else(|| starts_with("v2/debug/"))
                .or_else(|| starts_with("v1/events/"))
                .or_else(|| starts_with("v1/node/"))
                .or_else(|| starts_with("v1/validator/"))
                .unwrap_or("other")
        };

        metrics::inc_counter_vec(&metrics::HTTP_API_PATHS_TOTAL, &[path]);
        metrics::inc_counter_vec(
            &metrics::HTTP_API_STATUS_CODES_TOTAL,
            &[&info.status().to_string()],
        );
        metrics::observe_timer_vec(&metrics::HTTP_API_PATHS_TIMES, &[path], info.elapsed());
    })
}

/// Creates a server that will serve requests using information from `ctx`.
///
/// The server will shut down gracefully when the `shutdown` future resolves.
///
/// ## Returns
///
/// This function will bind the server to the provided address and then return a tuple of:
///
/// - `SocketAddr`: the address that the HTTP server will listen on.
/// - `Future`: the actual server future that will need to be awaited.
///
/// ## Errors
///
/// Returns an error if the server is unable to bind or there is another error during
/// configuration.
pub fn serve<T: BeaconChainTypes>(
    ctx: Arc<Context<T>>,
    shutdown: impl Future<Output = ()> + Send + Sync + 'static,
) -> Result<HttpServer, Error> {
    let config = ctx.config.clone();
    let allow_sync_stalled = config.allow_sync_stalled;
    let log = ctx.log.clone();

    // Configure CORS.
    let cors_builder = {
        let builder = warp::cors()
            .allow_methods(vec!["GET", "POST"])
            .allow_headers(vec!["Content-Type"]);

        warp_utils::cors::set_builder_origins(
            builder,
            config.allow_origin.as_deref(),
            (config.listen_addr, config.listen_port),
        )?
    };

    // Sanity check.
    if !config.enabled {
        crit!(log, "Cannot start disabled HTTP server");
        return Err(Error::Other(
            "A disabled server should not be started".to_string(),
        ));
    }

    // Create a filter that extracts the endpoint version.
    let any_version = warp::path(API_PREFIX).and(warp::path::param::<EndpointVersion>().or_else(
        |_| async move {
            Err(warp_utils::reject::custom_bad_request(
                "Invalid version identifier".to_string(),
            ))
        },
    ));

    // Filter that enforces a single endpoint version and then discards the `EndpointVersion`.
    let single_version = |reqd: EndpointVersion| {
        any_version
            .and_then(move |version| async move {
                if version == reqd {
                    Ok(())
                } else {
                    Err(unsupported_version_rejection(version))
                }
            })
            .untuple_one()
    };

    let eth_v1 = single_version(V1);
    let eth_v2 = single_version(V2);

    // Create a `warp` filter that provides access to the network globals.
    let inner_network_globals = ctx.network_globals.clone();
    let network_globals = warp::any()
        .map(move || inner_network_globals.clone())
        .and_then(|network_globals| async move {
            match network_globals {
                Some(globals) => Ok(globals),
                None => Err(warp_utils::reject::custom_not_found(
                    "network globals are not initialized.".to_string(),
                )),
            }
        });

    // Create a `warp` filter for the data_dir.
    let inner_data_dir = ctx.config.data_dir.clone();
    let data_dir_filter = warp::any().map(move || inner_data_dir.clone());

    // Create a `warp` filter that provides access to the beacon chain.
    let inner_ctx = ctx.clone();
    let chain_filter =
        warp::any()
            .map(move || inner_ctx.chain.clone())
            .and_then(|chain| async move {
                match chain {
                    Some(chain) => Ok(chain),
                    None => Err(warp_utils::reject::custom_not_found(
                        "Beacon chain genesis has not yet been observed.".to_string(),
                    )),
                }
            });

    // Create a `warp` filter that provides access to the network sender channel.
    let network_tx = ctx
        .network_senders
        .as_ref()
        .map(|senders| senders.network_send());
    let network_tx_filter =
        warp::any()
            .map(move || network_tx.clone())
            .and_then(|network_tx| async move {
                match network_tx {
                    Some(network_tx) => Ok(network_tx),
                    None => Err(warp_utils::reject::custom_not_found(
                        "The networking stack has not yet started (network_tx).".to_string(),
                    )),
                }
            });

    // Create a `warp` filter that provides access to the network attestation subscription channel.
    let validator_subscriptions_tx = ctx
        .network_senders
        .as_ref()
        .map(|senders| senders.validator_subscription_send());
    let validator_subscription_tx_filter = warp::any()
        .map(move || validator_subscriptions_tx.clone())
        .and_then(|validator_subscriptions_tx| async move {
            match validator_subscriptions_tx {
                Some(validator_subscriptions_tx) => Ok(validator_subscriptions_tx),
                None => Err(warp_utils::reject::custom_not_found(
                    "The networking stack has not yet started (validator_subscription_tx)."
                        .to_string(),
                )),
            }
        });

    // Create a `warp` filter that provides access to the Eth1 service.
    let inner_ctx = ctx.clone();
    let eth1_service_filter = warp::any()
        .map(move || inner_ctx.eth1_service.clone())
        .and_then(|eth1_service| async move {
            match eth1_service {
                Some(eth1_service) => Ok(eth1_service),
                None => Err(warp_utils::reject::custom_not_found(
                    "The Eth1 service is not started. Use --eth1 on the CLI.".to_string(),
                )),
            }
        });

    // Create a `warp` filter that rejects requests whilst the node is syncing.
    let not_while_syncing_filter =
        warp::any()
            .and(network_globals.clone())
            .and(chain_filter.clone())
            .and_then(
                move |network_globals: Arc<NetworkGlobals<T::EthSpec>>,
                      chain: Arc<BeaconChain<T>>| async move {
                    match *network_globals.sync_state.read() {
                        SyncState::SyncingFinalized { .. } => {
                            let head_slot = chain.canonical_head.cached_head().head_slot();

                            let current_slot =
                                chain.slot_clock.now_or_genesis().ok_or_else(|| {
                                    warp_utils::reject::custom_server_error(
                                        "unable to read slot clock".to_string(),
                                    )
                                })?;

                            let tolerance = SYNC_TOLERANCE_EPOCHS * T::EthSpec::slots_per_epoch();

                            if head_slot + tolerance >= current_slot {
                                Ok(())
                            } else {
                                Err(warp_utils::reject::not_synced(format!(
                                    "head slot is {}, current slot is {}",
                                    head_slot, current_slot
                                )))
                            }
                        }
                        SyncState::SyncingHead { .. }
                        | SyncState::SyncTransition
                        | SyncState::BackFillSyncing { .. } => Ok(()),
                        SyncState::Synced => Ok(()),
                        SyncState::Stalled if allow_sync_stalled => Ok(()),
                        SyncState::Stalled => Err(warp_utils::reject::not_synced(
                            "sync is stalled".to_string(),
                        )),
                    }
                },
            )
            .untuple_one();

    // Create a `warp` filter that provides access to the logger.
    let inner_ctx = ctx.clone();
    let log_filter = warp::any().map(move || inner_ctx.log.clone());

    let inner_components = ctx.sse_logging_components.clone();
    let sse_component_filter = warp::any().map(move || inner_components.clone());

    // Create a `warp` filter that provides access to local system information.
    let system_info = Arc::new(RwLock::new(sysinfo::System::new()));
    {
        // grab write access for initialisation
        let mut system_info = system_info.write();
        system_info.refresh_disks_list();
        system_info.refresh_networks_list();
        system_info.refresh_cpu_specifics(sysinfo::CpuRefreshKind::everything());
        system_info.refresh_cpu();
    } // end lock

    let system_info_filter =
        warp::any()
            .map(move || system_info.clone())
            .map(|sysinfo: Arc<RwLock<System>>| {
                {
                    // refresh stats
                    let mut sysinfo_lock = sysinfo.write();
                    sysinfo_lock.refresh_memory();
                    sysinfo_lock.refresh_cpu_specifics(sysinfo::CpuRefreshKind::everything());
                    sysinfo_lock.refresh_cpu();
                    sysinfo_lock.refresh_system();
                    sysinfo_lock.refresh_networks();
                    sysinfo_lock.refresh_disks();
                } // end lock
                sysinfo
            });

    let app_start = std::time::Instant::now();
    let app_start_filter = warp::any().map(move || app_start);

    /*
     *
     * Start of HTTP method definitions.
     *
     */

    // GET beacon/genesis
    let get_beacon_genesis = eth_v1
        .and(warp::path("beacon"))
        .and(warp::path("genesis"))
        .and(warp::path::end())
        .and(chain_filter.clone())
        .and_then(|chain: Arc<BeaconChain<T>>| {
            blocking_json_task(move || {
                let genesis_data = api_types::GenesisData {
                    genesis_time: chain.genesis_time,
                    genesis_validators_root: chain.genesis_validators_root,
                    genesis_fork_version: chain.spec.genesis_fork_version,
                };
                Ok(api_types::GenericResponse::from(genesis_data))
            })
        });

    /*
     * beacon/states/{state_id}
     */

    let beacon_states_path = eth_v1
        .and(warp::path("beacon"))
        .and(warp::path("states"))
        .and(warp::path::param::<StateId>().or_else(|_| async {
            Err(warp_utils::reject::custom_bad_request(
                "Invalid state ID".to_string(),
            ))
        }))
        .and(chain_filter.clone());

    // GET beacon/states/{state_id}/root
    let get_beacon_state_root = beacon_states_path
        .clone()
        .and(warp::path("root"))
        .and(warp::path::end())
        .and_then(|state_id: StateId, chain: Arc<BeaconChain<T>>| {
            blocking_json_task(move || {
                let (root, execution_optimistic, finalized) = state_id.root(&chain)?;
                Ok(root)
                    .map(api_types::RootData::from)
                    .map(api_types::GenericResponse::from)
                    .map(|resp| {
                        resp.add_execution_optimistic_finalized(execution_optimistic, finalized)
                    })
            })
        });

    // GET beacon/states/{state_id}/fork
    let get_beacon_state_fork = beacon_states_path
        .clone()
        .and(warp::path("fork"))
        .and(warp::path::end())
        .and_then(|state_id: StateId, chain: Arc<BeaconChain<T>>| {
            blocking_json_task(move || {
                let (fork, execution_optimistic, finalized) =
                    state_id.fork_and_execution_optimistic_and_finalized(&chain)?;
                Ok(api_types::ExecutionOptimisticFinalizedResponse {
                    data: fork,
                    execution_optimistic: Some(execution_optimistic),
                    finalized: Some(finalized),
                })
            })
        });

    // GET beacon/states/{state_id}/finality_checkpoints
    let get_beacon_state_finality_checkpoints = beacon_states_path
        .clone()
        .and(warp::path("finality_checkpoints"))
        .and(warp::path::end())
        .and_then(|state_id: StateId, chain: Arc<BeaconChain<T>>| {
            blocking_json_task(move || {
                let (data, execution_optimistic, finalized) = state_id
                    .map_state_and_execution_optimistic_and_finalized(
                        &chain,
                        |state, execution_optimistic, finalized| {
                            Ok((
                                api_types::FinalityCheckpointsData {
                                    previous_justified: state.previous_justified_checkpoint(),
                                    current_justified: state.current_justified_checkpoint(),
                                    finalized: state.finalized_checkpoint(),
                                },
                                execution_optimistic,
                                finalized,
                            ))
                        },
                    )?;

                Ok(api_types::ExecutionOptimisticFinalizedResponse {
                    data,
                    execution_optimistic: Some(execution_optimistic),
                    finalized: Some(finalized),
                })
            })
        });

    // GET beacon/states/{state_id}/validator_balances?id
    let get_beacon_state_validator_balances = beacon_states_path
        .clone()
        .and(warp::path("validator_balances"))
        .and(warp::path::end())
        .and(multi_key_query::<api_types::ValidatorBalancesQuery>())
        .and_then(
            |state_id: StateId,
             chain: Arc<BeaconChain<T>>,
             query_res: Result<api_types::ValidatorBalancesQuery, warp::Rejection>| {
                blocking_json_task(move || {
                    let query = query_res?;
                    let (data, execution_optimistic, finalized) = state_id
                        .map_state_and_execution_optimistic_and_finalized(
                            &chain,
                            |state, execution_optimistic, finalized| {
                                Ok((
                                    state
                                        .validators()
                                        .iter()
                                        .zip(state.balances().iter())
                                        .enumerate()
                                        // filter by validator id(s) if provided
                                        .filter(|(index, (validator, _))| {
                                            query.id.as_ref().map_or(true, |ids| {
                                                ids.iter().any(|id| match id {
                                                    ValidatorId::PublicKey(pubkey) => {
                                                        &validator.pubkey == pubkey
                                                    }
                                                    ValidatorId::Index(param_index) => {
                                                        *param_index == *index as u64
                                                    }
                                                })
                                            })
                                        })
                                        .map(|(index, (_, balance))| {
                                            Some(api_types::ValidatorBalanceData {
                                                index: index as u64,
                                                balance: *balance,
                                            })
                                        })
                                        .collect::<Vec<_>>(),
                                    execution_optimistic,
                                    finalized,
                                ))
                            },
                        )?;

                    Ok(api_types::ExecutionOptimisticFinalizedResponse {
                        data,
                        execution_optimistic: Some(execution_optimistic),
                        finalized: Some(finalized),
                    })
                })
            },
        );

    // GET beacon/states/{state_id}/validators?id,status
    let get_beacon_state_validators = beacon_states_path
        .clone()
        .and(warp::path("validators"))
        .and(warp::path::end())
        .and(multi_key_query::<api_types::ValidatorsQuery>())
        .and_then(
            |state_id: StateId,
             chain: Arc<BeaconChain<T>>,
             query_res: Result<api_types::ValidatorsQuery, warp::Rejection>| {
                blocking_json_task(move || {
                    let query = query_res?;
                    let (data, execution_optimistic, finalized) = state_id
                        .map_state_and_execution_optimistic_and_finalized(
                            &chain,
                            |state, execution_optimistic, finalized| {
                                let epoch = state.current_epoch();
                                let far_future_epoch = chain.spec.far_future_epoch;

                                Ok((
                                    state
                                        .validators()
                                        .iter()
                                        .zip(state.balances().iter())
                                        .enumerate()
                                        // filter by validator id(s) if provided
                                        .filter(|(index, (validator, _))| {
                                            query.id.as_ref().map_or(true, |ids| {
                                                ids.iter().any(|id| match id {
                                                    ValidatorId::PublicKey(pubkey) => {
                                                        &validator.pubkey == pubkey
                                                    }
                                                    ValidatorId::Index(param_index) => {
                                                        *param_index == *index as u64
                                                    }
                                                })
                                            })
                                        })
                                        // filter by status(es) if provided and map the result
                                        .filter_map(|(index, (validator, balance))| {
                                            let status = api_types::ValidatorStatus::from_validator(
                                                validator,
                                                epoch,
                                                far_future_epoch,
                                            );

                                            let status_matches =
                                                query.status.as_ref().map_or(true, |statuses| {
                                                    statuses.contains(&status)
                                                        || statuses.contains(&status.superstatus())
                                                });

                                            if status_matches {
                                                Some(api_types::ValidatorData {
                                                    index: index as u64,
                                                    balance: *balance,
                                                    status,
                                                    validator: validator.clone(),
                                                })
                                            } else {
                                                None
                                            }
                                        })
                                        .collect::<Vec<_>>(),
                                    execution_optimistic,
                                    finalized,
                                ))
                            },
                        )?;

                    Ok(api_types::ExecutionOptimisticFinalizedResponse {
                        data,
                        execution_optimistic: Some(execution_optimistic),
                        finalized: Some(finalized),
                    })
                })
            },
        );

    // GET beacon/states/{state_id}/validators/{validator_id}
    let get_beacon_state_validators_id = beacon_states_path
        .clone()
        .and(warp::path("validators"))
        .and(warp::path::param::<ValidatorId>().or_else(|_| async {
            Err(warp_utils::reject::custom_bad_request(
                "Invalid validator ID".to_string(),
            ))
        }))
        .and(warp::path::end())
        .and_then(
            |state_id: StateId, chain: Arc<BeaconChain<T>>, validator_id: ValidatorId| {
                blocking_json_task(move || {
                    let (data, execution_optimistic, finalized) = state_id
                        .map_state_and_execution_optimistic_and_finalized(
                            &chain,
                            |state, execution_optimistic, finalized| {
                                let index_opt = match &validator_id {
                                    ValidatorId::PublicKey(pubkey) => {
                                        state.validators().iter().position(|v| v.pubkey == *pubkey)
                                    }
                                    ValidatorId::Index(index) => Some(*index as usize),
                                };

                                Ok((
                                    index_opt
                                        .and_then(|index| {
                                            let validator = state.validators().get(index)?;
                                            let balance = *state.balances().get(index)?;
                                            let epoch = state.current_epoch();
                                            let far_future_epoch = chain.spec.far_future_epoch;

                                            Some(api_types::ValidatorData {
                                                index: index as u64,
                                                balance,
                                                status: api_types::ValidatorStatus::from_validator(
                                                    validator,
                                                    epoch,
                                                    far_future_epoch,
                                                ),
                                                validator: validator.clone(),
                                            })
                                        })
                                        .ok_or_else(|| {
                                            warp_utils::reject::custom_not_found(format!(
                                                "unknown validator: {}",
                                                validator_id
                                            ))
                                        })?,
                                    execution_optimistic,
                                    finalized,
                                ))
                            },
                        )?;

                    Ok(api_types::ExecutionOptimisticFinalizedResponse {
                        data,
                        execution_optimistic: Some(execution_optimistic),
                        finalized: Some(finalized),
                    })
                })
            },
        );

    // GET beacon/states/{state_id}/committees?slot,index,epoch
    let get_beacon_state_committees = beacon_states_path
        .clone()
        .and(warp::path("committees"))
        .and(warp::query::<api_types::CommitteesQuery>())
        .and(warp::path::end())
        .and_then(
            |state_id: StateId, chain: Arc<BeaconChain<T>>, query: api_types::CommitteesQuery| {
                blocking_json_task(move || {
                    let (data, execution_optimistic, finalized) = state_id
                        .map_state_and_execution_optimistic_and_finalized(
                            &chain,
                            |state, execution_optimistic, finalized| {
                                let current_epoch = state.current_epoch();
                                let epoch = query.epoch.unwrap_or(current_epoch);

                                // Attempt to obtain the committee_cache from the beacon chain
                                let decision_slot = (epoch.saturating_sub(2u64))
                                    .end_slot(T::EthSpec::slots_per_epoch());
                                // Find the decision block and skip to another method on any kind
                                // of failure
                                let shuffling_id = if let Ok(Some(shuffling_decision_block)) =
                                    chain.block_root_at_slot(decision_slot, WhenSlotSkipped::Prev)
                                {
                                    Some(AttestationShufflingId {
                                        shuffling_epoch: epoch,
                                        shuffling_decision_block,
                                    })
                                } else {
                                    None
                                };

                                // Attempt to read from the chain cache if there exists a
                                // shuffling_id
                                let maybe_cached_shuffling = if let Some(shuffling_id) =
                                    shuffling_id.as_ref()
                                {
                                    chain
                                        .shuffling_cache
                                        .try_write_for(std::time::Duration::from_secs(1))
                                        .and_then(|mut cache_write| cache_write.get(shuffling_id))
                                        .and_then(|cache_item| cache_item.wait().ok())
                                } else {
                                    None
                                };

                                let committee_cache = if let Some(ref shuffling) =
                                    maybe_cached_shuffling
                                {
                                    Cow::Borrowed(&**shuffling)
                                } else {
                                    let possibly_built_cache =
                                        match RelativeEpoch::from_epoch(current_epoch, epoch) {
                                            Ok(relative_epoch)
                                                if state.committee_cache_is_initialized(
                                                    relative_epoch,
                                                ) =>
                                            {
                                                state
                                                    .committee_cache(relative_epoch)
                                                    .map(Cow::Borrowed)
                                            }
                                            _ => CommitteeCache::initialized(
                                                state,
                                                epoch,
                                                &chain.spec,
                                            )
                                            .map(Cow::Owned),
                                        }
                                        .map_err(|e| {
                                            match e {
                                                BeaconStateError::EpochOutOfBounds => {
                                                    let max_sprp =
                                                        T::EthSpec::slots_per_historical_root()
                                                            as u64;
                                                    let first_subsequent_restore_point_slot =
                                                        ((epoch.start_slot(
                                                            T::EthSpec::slots_per_epoch(),
                                                        ) / max_sprp)
                                                            + 1)
                                                            * max_sprp;
                                                    if epoch < current_epoch {
                                                        warp_utils::reject::custom_bad_request(
                                                            format!(
                                                                "epoch out of bounds, \
                                                                 try state at slot {}",
                                                                first_subsequent_restore_point_slot,
                                                            ),
                                                        )
                                                    } else {
                                                        warp_utils::reject::custom_bad_request(
                                                            "epoch out of bounds, \
                                                             too far in future"
                                                                .into(),
                                                        )
                                                    }
                                                }
                                                _ => {
                                                    warp_utils::reject::beacon_chain_error(e.into())
                                                }
                                            }
                                        })?;

                                    // Attempt to write to the beacon cache (only if the cache
                                    // size is not the default value).
                                    if chain.config.shuffling_cache_size
                                        != beacon_chain::shuffling_cache::DEFAULT_CACHE_SIZE
                                    {
                                        if let Some(shuffling_id) = shuffling_id {
                                            if let Some(mut cache_write) = chain
                                                .shuffling_cache
                                                .try_write_for(std::time::Duration::from_secs(1))
                                            {
                                                cache_write.insert_committee_cache(
                                                    shuffling_id,
                                                    &*possibly_built_cache,
                                                );
                                            }
                                        }
                                    }
                                    possibly_built_cache
                                };

                                // Use either the supplied slot or all slots in the epoch.
                                let slots =
                                    query.slot.map(|slot| vec![slot]).unwrap_or_else(|| {
                                        epoch.slot_iter(T::EthSpec::slots_per_epoch()).collect()
                                    });

                                // Use either the supplied committee index or all available indices.
                                let indices =
                                    query.index.map(|index| vec![index]).unwrap_or_else(|| {
                                        (0..committee_cache.committees_per_slot()).collect()
                                    });

                                let mut response = Vec::with_capacity(slots.len() * indices.len());

                                for slot in slots {
                                    // It is not acceptable to query with a slot that is not within the
                                    // specified epoch.
                                    if slot.epoch(T::EthSpec::slots_per_epoch()) != epoch {
                                        return Err(warp_utils::reject::custom_bad_request(
                                            format!("{} is not in epoch {}", slot, epoch),
                                        ));
                                    }

                                    for &index in &indices {
                                        let committee = committee_cache
                                            .get_beacon_committee(slot, index)
                                            .ok_or_else(|| {
                                                warp_utils::reject::custom_bad_request(format!(
                                                    "committee index {} does not exist in epoch {}",
                                                    index, epoch
                                                ))
                                            })?;

                                        response.push(api_types::CommitteeData {
                                            index,
                                            slot,
                                            validators: committee
                                                .committee
                                                .iter()
                                                .map(|i| *i as u64)
                                                .collect(),
                                        });
                                    }
                                }

                                Ok((response, execution_optimistic, finalized))
                            },
                        )?;
                    Ok(api_types::ExecutionOptimisticFinalizedResponse {
                        data,
                        execution_optimistic: Some(execution_optimistic),
                        finalized: Some(finalized),
                    })
                })
            },
        );

    // GET beacon/states/{state_id}/sync_committees?epoch
    let get_beacon_state_sync_committees = beacon_states_path
        .clone()
        .and(warp::path("sync_committees"))
        .and(warp::query::<api_types::SyncCommitteesQuery>())
        .and(warp::path::end())
        .and_then(
            |state_id: StateId,
             chain: Arc<BeaconChain<T>>,
             query: api_types::SyncCommitteesQuery| {
                blocking_json_task(move || {
                    let (sync_committee, execution_optimistic, finalized) = state_id
                        .map_state_and_execution_optimistic_and_finalized(
                            &chain,
                            |state, execution_optimistic, finalized| {
                                let current_epoch = state.current_epoch();
                                let epoch = query.epoch.unwrap_or(current_epoch);
                                Ok((
                                    state
                                        .get_built_sync_committee(epoch, &chain.spec)
                                        .map(|committee| committee.clone())
                                        .map_err(|e| match e {
                                            BeaconStateError::SyncCommitteeNotKnown { .. } => {
                                                warp_utils::reject::custom_bad_request(format!(
                                                    "state at epoch {} has no \
                                                     sync committee for epoch {}",
                                                    current_epoch, epoch
                                                ))
                                            }
                                            BeaconStateError::IncorrectStateVariant => {
                                                warp_utils::reject::custom_bad_request(format!(
                                                    "state at epoch {} is not activated for Altair",
                                                    current_epoch,
                                                ))
                                            }
                                            e => warp_utils::reject::beacon_state_error(e),
                                        })?,
                                    execution_optimistic,
                                    finalized,
                                ))
                            },
                        )?;

                    let validators = chain
                        .validator_indices(sync_committee.pubkeys.iter())
                        .map_err(warp_utils::reject::beacon_chain_error)?;

                    let validator_aggregates = validators
                        .chunks_exact(T::EthSpec::sync_subcommittee_size())
                        .map(|indices| api_types::SyncSubcommittee {
                            indices: indices.to_vec(),
                        })
                        .collect();

                    let response = api_types::SyncCommitteeByValidatorIndices {
                        validators,
                        validator_aggregates,
                    };

                    Ok(api_types::GenericResponse::from(response)
                        .add_execution_optimistic_finalized(execution_optimistic, finalized))
                })
            },
        );

    // GET beacon/states/{state_id}/randao?epoch
    let get_beacon_state_randao = beacon_states_path
        .clone()
        .and(warp::path("randao"))
        .and(warp::query::<api_types::RandaoQuery>())
        .and(warp::path::end())
        .and_then(
            |state_id: StateId, chain: Arc<BeaconChain<T>>, query: api_types::RandaoQuery| {
                blocking_json_task(move || {
                    let (randao, execution_optimistic, finalized) = state_id
                        .map_state_and_execution_optimistic_and_finalized(
                            &chain,
                            |state, execution_optimistic, finalized| {
                                let epoch = query.epoch.unwrap_or_else(|| state.current_epoch());
                                let randao = *state.get_randao_mix(epoch).map_err(|e| {
                                    warp_utils::reject::custom_bad_request(format!(
                                        "epoch out of range: {e:?}"
                                    ))
                                })?;
                                Ok((randao, execution_optimistic, finalized))
                            },
                        )?;

                    Ok(
                        api_types::GenericResponse::from(api_types::RandaoMix { randao })
                            .add_execution_optimistic_finalized(execution_optimistic, finalized),
                    )
                })
            },
        );

    // GET beacon/headers
    //
    // Note: this endpoint only returns information about blocks in the canonical chain. Given that
    // there's a `canonical` flag on the response, I assume it should also return non-canonical
    // things. Returning non-canonical things is hard for us since we don't already have a
    // mechanism for arbitrary forwards block iteration, we only support iterating forwards along
    // the canonical chain.
    let get_beacon_headers = eth_v1
        .and(warp::path("beacon"))
        .and(warp::path("headers"))
        .and(warp::query::<api_types::HeadersQuery>())
        .and(warp::path::end())
        .and(chain_filter.clone())
        .and_then(
            |query: api_types::HeadersQuery, chain: Arc<BeaconChain<T>>| {
                blocking_json_task(move || {
                    let (root, block, execution_optimistic, finalized) =
                        match (query.slot, query.parent_root) {
                            // No query parameters, return the canonical head block.
                            (None, None) => {
                                let (cached_head, execution_status) = chain
                                    .canonical_head
                                    .head_and_execution_status()
                                    .map_err(warp_utils::reject::beacon_chain_error)?;
                                (
                                    cached_head.head_block_root(),
                                    cached_head.snapshot.beacon_block.clone_as_blinded(),
                                    execution_status.is_optimistic_or_invalid(),
                                    false,
                                )
                            }
                            // Only the parent root parameter, do a forwards-iterator lookup.
                            (None, Some(parent_root)) => {
                                let (parent, execution_optimistic, _parent_finalized) =
                                    BlockId::from_root(parent_root).blinded_block(&chain)?;
                                let (root, _slot) = chain
                                    .forwards_iter_block_roots(parent.slot())
                                    .map_err(warp_utils::reject::beacon_chain_error)?
                                    // Ignore any skip-slots immediately following the parent.
                                    .find(|res| {
                                        res.as_ref().map_or(false, |(root, _)| *root != parent_root)
                                    })
                                    .transpose()
                                    .map_err(warp_utils::reject::beacon_chain_error)?
                                    .ok_or_else(|| {
                                        warp_utils::reject::custom_not_found(format!(
                                            "child of block with root {}",
                                            parent_root
                                        ))
                                    })?;

                                BlockId::from_root(root)
                                    .blinded_block(&chain)
                                    // Ignore this `execution_optimistic` since the first value has
                                    // more information about the original request.
                                    .map(|(block, _execution_optimistic, finalized)| {
                                        (root, block, execution_optimistic, finalized)
                                    })?
                            }
                            // Slot is supplied, search by slot and optionally filter by
                            // parent root.
                            (Some(slot), parent_root_opt) => {
                                let (root, execution_optimistic, finalized) =
                                    BlockId::from_slot(slot).root(&chain)?;
                                // Ignore the second `execution_optimistic`, the first one is the
                                // most relevant since it knows that we queried by slot.
                                let (block, _execution_optimistic, _finalized) =
                                    BlockId::from_root(root).blinded_block(&chain)?;

                                // If the parent root was supplied, check that it matches the block
                                // obtained via a slot lookup.
                                if let Some(parent_root) = parent_root_opt {
                                    if block.parent_root() != parent_root {
                                        return Err(warp_utils::reject::custom_not_found(format!(
                                            "no canonical block at slot {} with parent root {}",
                                            slot, parent_root
                                        )));
                                    }
                                }

                                (root, block, execution_optimistic, finalized)
                            }
                        };

                    let data = api_types::BlockHeaderData {
                        root,
                        canonical: true,
                        header: api_types::BlockHeaderAndSignature {
                            message: block.message().block_header(),
                            signature: block.signature().clone().into(),
                        },
                    };

                    Ok(api_types::GenericResponse::from(vec![data])
                        .add_execution_optimistic_finalized(execution_optimistic, finalized))
                })
            },
        );

    // GET beacon/headers/{block_id}
    let get_beacon_headers_block_id = eth_v1
        .and(warp::path("beacon"))
        .and(warp::path("headers"))
        .and(warp::path::param::<BlockId>().or_else(|_| async {
            Err(warp_utils::reject::custom_bad_request(
                "Invalid block ID".to_string(),
            ))
        }))
        .and(warp::path::end())
        .and(chain_filter.clone())
        .and_then(|block_id: BlockId, chain: Arc<BeaconChain<T>>| {
            blocking_json_task(move || {
                let (root, execution_optimistic, finalized) = block_id.root(&chain)?;
                // Ignore the second `execution_optimistic` since the first one has more
                // information about the original request.
                let (block, _execution_optimistic, _finalized) =
                    BlockId::from_root(root).blinded_block(&chain)?;

                let canonical = chain
                    .block_root_at_slot(block.slot(), WhenSlotSkipped::None)
                    .map_err(warp_utils::reject::beacon_chain_error)?
                    .map_or(false, |canonical| root == canonical);

                let data = api_types::BlockHeaderData {
                    root,
                    canonical,
                    header: api_types::BlockHeaderAndSignature {
                        message: block.message().block_header(),
                        signature: block.signature().clone().into(),
                    },
                };

                Ok(api_types::ExecutionOptimisticFinalizedResponse {
                    execution_optimistic: Some(execution_optimistic),
                    finalized: Some(finalized),
                    data,
                })
            })
        });

    /*
     * beacon/blocks
     */

    // POST beacon/blocks
    let post_beacon_blocks = eth_v1
        .and(warp::path("beacon"))
        .and(warp::path("blocks"))
        .and(warp::path::end())
        .and(warp::body::json())
        .and(chain_filter.clone())
        .and(network_tx_filter.clone())
        .and(log_filter.clone())
        .and_then(
            |block_contents: SignedBlockContents<T::EthSpec>,
             chain: Arc<BeaconChain<T>>,
             network_tx: UnboundedSender<NetworkMessage<T::EthSpec>>,
             log: Logger| async move {
                publish_blocks::publish_block(
                    None,
<<<<<<< HEAD
                    ProvenancedBlock::Local(block_contents),
=======
                    ProvenancedBlock::local(block),
>>>>>>> 246d52d2
                    chain,
                    &network_tx,
                    log,
                    BroadcastValidation::default(),
                )
                .await
                .map(|()| warp::reply().into_response())
            },
        );

<<<<<<< HEAD
    // POST beacon/blinded_blocks
=======
    let post_beacon_blocks_v2 = eth_v2
        .and(warp::path("beacon"))
        .and(warp::path("blocks"))
        .and(warp::query::<api_types::BroadcastValidationQuery>())
        .and(warp::path::end())
        .and(warp::body::json())
        .and(chain_filter.clone())
        .and(network_tx_filter.clone())
        .and(log_filter.clone())
        .then(
            |validation_level: api_types::BroadcastValidationQuery,
             block: Arc<SignedBeaconBlock<T::EthSpec>>,
             chain: Arc<BeaconChain<T>>,
             network_tx: UnboundedSender<NetworkMessage<T::EthSpec>>,
             log: Logger| async move {
                match publish_blocks::publish_block(
                    None,
                    ProvenancedBlock::local(block),
                    chain,
                    &network_tx,
                    log,
                    validation_level.broadcast_validation,
                )
                .await
                {
                    Ok(()) => warp::reply().into_response(),
                    Err(e) => match warp_utils::reject::handle_rejection(e).await {
                        Ok(reply) => reply.into_response(),
                        Err(_) => warp::reply::with_status(
                            StatusCode::INTERNAL_SERVER_ERROR,
                            eth2::StatusCode::INTERNAL_SERVER_ERROR,
                        )
                        .into_response(),
                    },
                }
            },
        );

    /*
     * beacon/blocks
     */

    // POST beacon/blocks
>>>>>>> 246d52d2
    let post_beacon_blinded_blocks = eth_v1
        .and(warp::path("beacon"))
        .and(warp::path("blinded_blocks"))
        .and(warp::path::end())
        .and(warp::body::json())
        .and(chain_filter.clone())
        .and(network_tx_filter.clone())
        .and(log_filter.clone())
        .and_then(
            |block: SignedBeaconBlock<T::EthSpec, BlindedPayload<_>>,
             chain: Arc<BeaconChain<T>>,
             network_tx: UnboundedSender<NetworkMessage<T::EthSpec>>,
             log: Logger| async move {
                publish_blocks::publish_blinded_block(
                    block,
                    chain,
                    &network_tx,
                    log,
                    BroadcastValidation::default(),
                )
                .await
                .map(|()| warp::reply().into_response())
            },
        );

    let post_beacon_blinded_blocks_v2 = eth_v2
        .and(warp::path("beacon"))
        .and(warp::path("blinded_blocks"))
        .and(warp::query::<api_types::BroadcastValidationQuery>())
        .and(warp::path::end())
        .and(warp::body::json())
        .and(chain_filter.clone())
        .and(network_tx_filter.clone())
        .and(log_filter.clone())
        .then(
            |validation_level: api_types::BroadcastValidationQuery,
             block: SignedBeaconBlock<T::EthSpec, BlindedPayload<_>>,
             chain: Arc<BeaconChain<T>>,
             network_tx: UnboundedSender<NetworkMessage<T::EthSpec>>,
             log: Logger| async move {
                match publish_blocks::publish_blinded_block(
                    block,
                    chain,
                    &network_tx,
                    log,
                    validation_level.broadcast_validation,
                )
                .await
                {
                    Ok(()) => warp::reply().into_response(),
                    Err(e) => match warp_utils::reject::handle_rejection(e).await {
                        Ok(reply) => reply.into_response(),
                        Err(_) => warp::reply::with_status(
                            StatusCode::INTERNAL_SERVER_ERROR,
                            eth2::StatusCode::INTERNAL_SERVER_ERROR,
                        )
                        .into_response(),
                    },
                }
            },
        );

    let block_id_or_err = warp::path::param::<BlockId>().or_else(|_| async {
        Err(warp_utils::reject::custom_bad_request(
            "Invalid block ID".to_string(),
        ))
    });

    let beacon_blocks_path_v1 = eth_v1
        .and(warp::path("beacon"))
        .and(warp::path("blocks"))
        .and(block_id_or_err)
        .and(chain_filter.clone());

    let beacon_blocks_path_any = any_version
        .and(warp::path("beacon"))
        .and(warp::path("blocks"))
        .and(block_id_or_err)
        .and(chain_filter.clone());

    // GET beacon/blocks/{block_id}
    let get_beacon_block = beacon_blocks_path_any
        .clone()
        .and(warp::path::end())
        .and(warp::header::optional::<api_types::Accept>("accept"))
        .and_then(
            |endpoint_version: EndpointVersion,
             block_id: BlockId,
             chain: Arc<BeaconChain<T>>,
             accept_header: Option<api_types::Accept>| {
                async move {
                    let (block, execution_optimistic, finalized) =
                        block_id.full_block(&chain).await?;
                    let fork_name = block
                        .fork_name(&chain.spec)
                        .map_err(inconsistent_fork_rejection)?;

                    match accept_header {
                        Some(api_types::Accept::Ssz) => Response::builder()
                            .status(200)
                            .header("Content-Type", "application/octet-stream")
                            .body(block.as_ssz_bytes().into())
                            .map_err(|e| {
                                warp_utils::reject::custom_server_error(format!(
                                    "failed to create response: {}",
                                    e
                                ))
                            }),
                        _ => execution_optimistic_finalized_fork_versioned_response(
                            endpoint_version,
                            fork_name,
                            execution_optimistic,
                            finalized,
                            block,
                        )
                        .map(|res| warp::reply::json(&res).into_response()),
                    }
                    .map(|resp| add_consensus_version_header(resp, fork_name))
                }
            },
        );

    // GET beacon/blocks/{block_id}/root
    let get_beacon_block_root = beacon_blocks_path_v1
        .clone()
        .and(warp::path("root"))
        .and(warp::path::end())
        .and_then(|block_id: BlockId, chain: Arc<BeaconChain<T>>| {
            blocking_json_task(move || {
                let (block, execution_optimistic, finalized) = block_id.blinded_block(&chain)?;
                Ok(api_types::GenericResponse::from(api_types::RootData::from(
                    block.canonical_root(),
                ))
                .add_execution_optimistic_finalized(execution_optimistic, finalized))
            })
        });

    // GET beacon/blocks/{block_id}/attestations
    let get_beacon_block_attestations = beacon_blocks_path_v1
        .clone()
        .and(warp::path("attestations"))
        .and(warp::path::end())
        .and_then(|block_id: BlockId, chain: Arc<BeaconChain<T>>| {
            blocking_json_task(move || {
                let (block, execution_optimistic, finalized) = block_id.blinded_block(&chain)?;
                Ok(
                    api_types::GenericResponse::from(block.message().body().attestations().clone())
                        .add_execution_optimistic_finalized(execution_optimistic, finalized),
                )
            })
        });

    // GET beacon/blinded_blocks/{block_id}
    let get_beacon_blinded_block = eth_v1
        .and(warp::path("beacon"))
        .and(warp::path("blinded_blocks"))
        .and(block_id_or_err)
        .and(chain_filter.clone())
        .and(warp::path::end())
        .and(warp::header::optional::<api_types::Accept>("accept"))
        .and_then(
            |block_id: BlockId,
             chain: Arc<BeaconChain<T>>,
             accept_header: Option<api_types::Accept>| {
                blocking_response_task(move || {
                    let (block, execution_optimistic, finalized) =
                        block_id.blinded_block(&chain)?;
                    let fork_name = block
                        .fork_name(&chain.spec)
                        .map_err(inconsistent_fork_rejection)?;

                    match accept_header {
                        Some(api_types::Accept::Ssz) => Response::builder()
                            .status(200)
                            .header("Content-Type", "application/octet-stream")
                            .body(block.as_ssz_bytes().into())
                            .map_err(|e| {
                                warp_utils::reject::custom_server_error(format!(
                                    "failed to create response: {}",
                                    e
                                ))
                            }),
                        _ => {
                            // Post as a V2 endpoint so we return the fork version.
                            execution_optimistic_finalized_fork_versioned_response(
                                V2,
                                fork_name,
                                execution_optimistic,
                                finalized,
                                block,
                            )
                            .map(|res| warp::reply::json(&res).into_response())
                        }
                    }
                    .map(|resp| add_consensus_version_header(resp, fork_name))
                })
            },
        );

    /*
     * beacon/blobs
     */

    // GET beacon/blob_sidecars/{block_id}
    let get_blobs = eth_v1
        .and(warp::path("beacon"))
        .and(warp::path("blob_sidecars"))
        .and(block_id_or_err)
        .and(warp::path::end())
        .and(chain_filter.clone())
        .and(warp::header::optional::<api_types::Accept>("accept"))
        .and_then(
            |block_id: BlockId,
             chain: Arc<BeaconChain<T>>,
             accept_header: Option<api_types::Accept>| {
                async move {
                    let blob_sidecar_list = block_id.blob_sidecar_list(&chain).await?;

                    match accept_header {
                        Some(api_types::Accept::Ssz) => Response::builder()
                            .status(200)
                            .header("Content-Type", "application/octet-stream")
                            .body(blob_sidecar_list.as_ssz_bytes().into())
                            .map_err(|e| {
                                warp_utils::reject::custom_server_error(format!(
                                    "failed to create response: {}",
                                    e
                                ))
                            }),
                        _ => Ok(warp::reply::json(&api_types::GenericResponse::from(
                            blob_sidecar_list,
                        ))
                        .into_response()),
                    }
                }
            },
        );

    /*
     * beacon/pool
     */

    let beacon_pool_path = eth_v1
        .and(warp::path("beacon"))
        .and(warp::path("pool"))
        .and(chain_filter.clone());

    // POST beacon/pool/attestations
    let post_beacon_pool_attestations = beacon_pool_path
        .clone()
        .and(warp::path("attestations"))
        .and(warp::path::end())
        .and(warp::body::json())
        .and(network_tx_filter.clone())
        .and(log_filter.clone())
        .and_then(
            |chain: Arc<BeaconChain<T>>,
             attestations: Vec<Attestation<T::EthSpec>>,
             network_tx: UnboundedSender<NetworkMessage<T::EthSpec>>,
             log: Logger| {
                blocking_json_task(move || {
                    let seen_timestamp = timestamp_now();
                    let mut failures = Vec::new();
                    let mut num_already_known = 0;

                    for (index, attestation) in attestations.as_slice().iter().enumerate() {
                        let attestation = match chain
                            .verify_unaggregated_attestation_for_gossip(attestation, None)
                        {
                            Ok(attestation) => attestation,
                            Err(AttnError::PriorAttestationKnown { .. }) => {
                                num_already_known += 1;

                                // Skip to the next attestation since an attestation for this
                                // validator is already known in this epoch.
                                //
                                // There's little value for the network in validating a second
                                // attestation for another validator since it is either:
                                //
                                // 1. A duplicate.
                                // 2. Slashable.
                                // 3. Invalid.
                                //
                                // We are likely to get duplicates in the case where a VC is using
                                // fallback BNs. If the first BN actually publishes some/all of a
                                // batch of attestations but fails to respond in a timely fashion,
                                // the VC is likely to try publishing the attestations on another
                                // BN. That second BN may have already seen the attestations from
                                // the first BN and therefore indicate that the attestations are
                                // "already seen". An attestation that has already been seen has
                                // been published on the network so there's no actual error from
                                // the perspective of the user.
                                //
                                // It's better to prevent slashable attestations from ever
                                // appearing on the network than trying to slash validators,
                                // especially those validators connected to the local API.
                                //
                                // There might be *some* value in determining that this attestation
                                // is invalid, but since a valid attestation already it exists it
                                // appears that this validator is capable of producing valid
                                // attestations and there's no immediate cause for concern.
                                continue;
                            }
                            Err(e) => {
                                error!(log,
                                    "Failure verifying attestation for gossip";
                                    "error" => ?e,
                                    "request_index" => index,
                                    "committee_index" => attestation.data.index,
                                    "attestation_slot" => attestation.data.slot,
                                );
                                failures.push(api_types::Failure::new(
                                    index,
                                    format!("Verification: {:?}", e),
                                ));
                                // skip to the next attestation so we do not publish this one to gossip
                                continue;
                            }
                        };

                        // Notify the validator monitor.
                        chain
                            .validator_monitor
                            .read()
                            .register_api_unaggregated_attestation(
                                seen_timestamp,
                                attestation.indexed_attestation(),
                                &chain.slot_clock,
                            );

                        publish_pubsub_message(
                            &network_tx,
                            PubsubMessage::Attestation(Box::new((
                                attestation.subnet_id(),
                                attestation.attestation().clone(),
                            ))),
                        )?;

                        let committee_index = attestation.attestation().data.index;
                        let slot = attestation.attestation().data.slot;

                        if let Err(e) = chain.apply_attestation_to_fork_choice(&attestation) {
                            error!(log,
                                "Failure applying verified attestation to fork choice";
                                "error" => ?e,
                                "request_index" => index,
                                "committee_index" => committee_index,
                                "slot" => slot,
                            );
                            failures.push(api_types::Failure::new(
                                index,
                                format!("Fork choice: {:?}", e),
                            ));
                        };

                        if let Err(e) = chain.add_to_naive_aggregation_pool(&attestation) {
                            error!(log,
                                "Failure adding verified attestation to the naive aggregation pool";
                                "error" => ?e,
                                "request_index" => index,
                                "committee_index" => committee_index,
                                "slot" => slot,
                            );
                            failures.push(api_types::Failure::new(
                                index,
                                format!("Naive aggregation pool: {:?}", e),
                            ));
                        }
                    }

                    if num_already_known > 0 {
                        debug!(
                            log,
                            "Some unagg attestations already known";
                            "count" => num_already_known
                        );
                    }

                    if failures.is_empty() {
                        Ok(())
                    } else {
                        Err(warp_utils::reject::indexed_bad_request(
                            "error processing attestations".to_string(),
                            failures,
                        ))
                    }
                })
            },
        );

    // GET beacon/pool/attestations?committee_index,slot
    let get_beacon_pool_attestations = beacon_pool_path
        .clone()
        .and(warp::path("attestations"))
        .and(warp::path::end())
        .and(warp::query::<api_types::AttestationPoolQuery>())
        .and_then(
            |chain: Arc<BeaconChain<T>>, query: api_types::AttestationPoolQuery| {
                blocking_json_task(move || {
                    let query_filter = |data: &AttestationData| {
                        query.slot.map_or(true, |slot| slot == data.slot)
                            && query
                                .committee_index
                                .map_or(true, |index| index == data.index)
                    };

                    let mut attestations = chain.op_pool.get_filtered_attestations(query_filter);
                    attestations.extend(
                        chain
                            .naive_aggregation_pool
                            .read()
                            .iter()
                            .cloned()
                            .filter(|att| query_filter(&att.data)),
                    );
                    Ok(api_types::GenericResponse::from(attestations))
                })
            },
        );

    // POST beacon/pool/attester_slashings
    let post_beacon_pool_attester_slashings = beacon_pool_path
        .clone()
        .and(warp::path("attester_slashings"))
        .and(warp::path::end())
        .and(warp::body::json())
        .and(network_tx_filter.clone())
        .and_then(
            |chain: Arc<BeaconChain<T>>,
             slashing: AttesterSlashing<T::EthSpec>,
             network_tx: UnboundedSender<NetworkMessage<T::EthSpec>>| {
                blocking_json_task(move || {
                    let outcome = chain
                        .verify_attester_slashing_for_gossip(slashing.clone())
                        .map_err(|e| {
                            warp_utils::reject::object_invalid(format!(
                                "gossip verification failed: {:?}",
                                e
                            ))
                        })?;

                    // Notify the validator monitor.
                    chain
                        .validator_monitor
                        .read()
                        .register_api_attester_slashing(&slashing);

                    if let ObservationOutcome::New(slashing) = outcome {
                        publish_pubsub_message(
                            &network_tx,
                            PubsubMessage::AttesterSlashing(Box::new(
                                slashing.clone().into_inner(),
                            )),
                        )?;

                        chain.import_attester_slashing(slashing);
                    }

                    Ok(())
                })
            },
        );

    // GET beacon/pool/attester_slashings
    let get_beacon_pool_attester_slashings = beacon_pool_path
        .clone()
        .and(warp::path("attester_slashings"))
        .and(warp::path::end())
        .and_then(|chain: Arc<BeaconChain<T>>| {
            blocking_json_task(move || {
                let attestations = chain.op_pool.get_all_attester_slashings();
                Ok(api_types::GenericResponse::from(attestations))
            })
        });

    // POST beacon/pool/proposer_slashings
    let post_beacon_pool_proposer_slashings = beacon_pool_path
        .clone()
        .and(warp::path("proposer_slashings"))
        .and(warp::path::end())
        .and(warp::body::json())
        .and(network_tx_filter.clone())
        .and_then(
            |chain: Arc<BeaconChain<T>>,
             slashing: ProposerSlashing,
             network_tx: UnboundedSender<NetworkMessage<T::EthSpec>>| {
                blocking_json_task(move || {
                    let outcome = chain
                        .verify_proposer_slashing_for_gossip(slashing.clone())
                        .map_err(|e| {
                            warp_utils::reject::object_invalid(format!(
                                "gossip verification failed: {:?}",
                                e
                            ))
                        })?;

                    // Notify the validator monitor.
                    chain
                        .validator_monitor
                        .read()
                        .register_api_proposer_slashing(&slashing);

                    if let ObservationOutcome::New(slashing) = outcome {
                        publish_pubsub_message(
                            &network_tx,
                            PubsubMessage::ProposerSlashing(Box::new(
                                slashing.clone().into_inner(),
                            )),
                        )?;

                        chain.import_proposer_slashing(slashing);
                    }

                    Ok(())
                })
            },
        );

    // GET beacon/pool/proposer_slashings
    let get_beacon_pool_proposer_slashings = beacon_pool_path
        .clone()
        .and(warp::path("proposer_slashings"))
        .and(warp::path::end())
        .and_then(|chain: Arc<BeaconChain<T>>| {
            blocking_json_task(move || {
                let attestations = chain.op_pool.get_all_proposer_slashings();
                Ok(api_types::GenericResponse::from(attestations))
            })
        });

    // POST beacon/pool/voluntary_exits
    let post_beacon_pool_voluntary_exits = beacon_pool_path
        .clone()
        .and(warp::path("voluntary_exits"))
        .and(warp::path::end())
        .and(warp::body::json())
        .and(network_tx_filter.clone())
        .and_then(
            |chain: Arc<BeaconChain<T>>,
             exit: SignedVoluntaryExit,
             network_tx: UnboundedSender<NetworkMessage<T::EthSpec>>| {
                blocking_json_task(move || {
                    let outcome = chain
                        .verify_voluntary_exit_for_gossip(exit.clone())
                        .map_err(|e| {
                            warp_utils::reject::object_invalid(format!(
                                "gossip verification failed: {:?}",
                                e
                            ))
                        })?;

                    // Notify the validator monitor.
                    chain
                        .validator_monitor
                        .read()
                        .register_api_voluntary_exit(&exit.message);

                    if let ObservationOutcome::New(exit) = outcome {
                        publish_pubsub_message(
                            &network_tx,
                            PubsubMessage::VoluntaryExit(Box::new(exit.clone().into_inner())),
                        )?;

                        chain.import_voluntary_exit(exit);
                    }

                    Ok(())
                })
            },
        );

    // GET beacon/pool/voluntary_exits
    let get_beacon_pool_voluntary_exits = beacon_pool_path
        .clone()
        .and(warp::path("voluntary_exits"))
        .and(warp::path::end())
        .and_then(|chain: Arc<BeaconChain<T>>| {
            blocking_json_task(move || {
                let attestations = chain.op_pool.get_all_voluntary_exits();
                Ok(api_types::GenericResponse::from(attestations))
            })
        });

    // POST beacon/pool/sync_committees
    let post_beacon_pool_sync_committees = beacon_pool_path
        .clone()
        .and(warp::path("sync_committees"))
        .and(warp::path::end())
        .and(warp::body::json())
        .and(network_tx_filter.clone())
        .and(log_filter.clone())
        .and_then(
            |chain: Arc<BeaconChain<T>>,
             signatures: Vec<SyncCommitteeMessage>,
             network_tx: UnboundedSender<NetworkMessage<T::EthSpec>>,
             log: Logger| {
                blocking_json_task(move || {
                    sync_committees::process_sync_committee_signatures(
                        signatures, network_tx, &chain, log,
                    )?;
                    Ok(api_types::GenericResponse::from(()))
                })
            },
        );

    // GET beacon/pool/bls_to_execution_changes
    let get_beacon_pool_bls_to_execution_changes = beacon_pool_path
        .clone()
        .and(warp::path("bls_to_execution_changes"))
        .and(warp::path::end())
        .and_then(|chain: Arc<BeaconChain<T>>| {
            blocking_json_task(move || {
                let address_changes = chain.op_pool.get_all_bls_to_execution_changes();
                Ok(api_types::GenericResponse::from(address_changes))
            })
        });

    // POST beacon/pool/bls_to_execution_changes
    let post_beacon_pool_bls_to_execution_changes = beacon_pool_path
        .clone()
        .and(warp::path("bls_to_execution_changes"))
        .and(warp::path::end())
        .and(warp::body::json())
        .and(network_tx_filter.clone())
        .and(log_filter.clone())
        .and_then(
            |chain: Arc<BeaconChain<T>>,
             address_changes: Vec<SignedBlsToExecutionChange>,
             network_tx: UnboundedSender<NetworkMessage<T::EthSpec>>,
             log: Logger| {
                blocking_json_task(move || {
                    let mut failures = vec![];

                    for (index, address_change) in address_changes.into_iter().enumerate() {
                        let validator_index = address_change.message.validator_index;

                        match chain.verify_bls_to_execution_change_for_http_api(address_change) {
                            Ok(ObservationOutcome::New(verified_address_change)) => {
                                let validator_index =
                                    verified_address_change.as_inner().message.validator_index;
                                let address = verified_address_change
                                    .as_inner()
                                    .message
                                    .to_execution_address;

                                // New to P2P *and* op pool, gossip immediately if post-Capella.
                                let received_pre_capella = if chain.current_slot_is_post_capella().unwrap_or(false) {
                                    ReceivedPreCapella::No
                                } else {
                                    ReceivedPreCapella::Yes
                                };
                                if matches!(received_pre_capella, ReceivedPreCapella::No) {
                                    publish_pubsub_message(
                                        &network_tx,
                                        PubsubMessage::BlsToExecutionChange(Box::new(
                                            verified_address_change.as_inner().clone(),
                                        )),
                                    )?;
                                }

                                // Import to op pool (may return `false` if there's a race).
                                let imported =
                                    chain.import_bls_to_execution_change(verified_address_change, received_pre_capella);

                                info!(
                                    log,
                                    "Processed BLS to execution change";
                                    "validator_index" => validator_index,
                                    "address" => ?address,
                                    "published" => matches!(received_pre_capella, ReceivedPreCapella::No),
                                    "imported" => imported,
                                );
                            }
                            Ok(ObservationOutcome::AlreadyKnown) => {
                                debug!(
                                    log,
                                    "BLS to execution change already known";
                                    "validator_index" => validator_index,
                                );
                            }
                            Err(e) => {
                                warn!(
                                    log,
                                    "Invalid BLS to execution change";
                                    "validator_index" => validator_index,
                                    "reason" => ?e,
                                    "source" => "HTTP",
                                );
                                failures.push(api_types::Failure::new(
                                    index,
                                    format!("invalid: {e:?}"),
                                ));
                            }
                        }
                    }

                    if failures.is_empty() {
                        Ok(())
                    } else {
                        Err(warp_utils::reject::indexed_bad_request(
                            "some BLS to execution changes failed to verify".into(),
                            failures,
                        ))
                    }
                })
            },
        );

    // GET beacon/deposit_snapshot
    let get_beacon_deposit_snapshot = eth_v1
        .and(warp::path("beacon"))
        .and(warp::path("deposit_snapshot"))
        .and(warp::path::end())
        .and(warp::header::optional::<api_types::Accept>("accept"))
        .and(eth1_service_filter.clone())
        .and_then(
            |accept_header: Option<api_types::Accept>, eth1_service: eth1::Service| {
                blocking_response_task(move || match accept_header {
                    Some(api_types::Accept::Json) | None => {
                        let snapshot = eth1_service.get_deposit_snapshot();
                        Ok(
                            warp::reply::json(&api_types::GenericResponse::from(snapshot))
                                .into_response(),
                        )
                    }
                    _ => eth1_service
                        .get_deposit_snapshot()
                        .map(|snapshot| {
                            Response::builder()
                                .status(200)
                                .header("Content-Type", "application/octet-stream")
                                .body(snapshot.as_ssz_bytes().into())
                                .map_err(|e| {
                                    warp_utils::reject::custom_server_error(format!(
                                        "failed to create response: {}",
                                        e
                                    ))
                                })
                        })
                        .unwrap_or_else(|| {
                            Response::builder()
                                .status(503)
                                .header("Content-Type", "application/octet-stream")
                                .body(Vec::new().into())
                                .map_err(|e| {
                                    warp_utils::reject::custom_server_error(format!(
                                        "failed to create response: {}",
                                        e
                                    ))
                                })
                        }),
                })
            },
        );

    let beacon_rewards_path = eth_v1
        .and(warp::path("beacon"))
        .and(warp::path("rewards"))
        .and(chain_filter.clone());

    // GET beacon/rewards/blocks/{block_id}
    let get_beacon_rewards_blocks = beacon_rewards_path
        .clone()
        .and(warp::path("blocks"))
        .and(block_id_or_err)
        .and(warp::path::end())
        .and_then(|chain: Arc<BeaconChain<T>>, block_id: BlockId| {
            blocking_json_task(move || {
                let (rewards, execution_optimistic, finalized) =
                    standard_block_rewards::compute_beacon_block_rewards(chain, block_id)?;
                Ok(rewards)
                    .map(api_types::GenericResponse::from)
                    .map(|resp| {
                        resp.add_execution_optimistic_finalized(execution_optimistic, finalized)
                    })
            })
        });

    /*
     * beacon/rewards
     */

    let beacon_rewards_path = eth_v1
        .and(warp::path("beacon"))
        .and(warp::path("rewards"))
        .and(chain_filter.clone());

    // POST beacon/rewards/attestations/{epoch}
    let post_beacon_rewards_attestations = beacon_rewards_path
        .clone()
        .and(warp::path("attestations"))
        .and(warp::path::param::<Epoch>())
        .and(warp::path::end())
        .and(warp::body::json())
        .and(log_filter.clone())
        .and_then(
            |chain: Arc<BeaconChain<T>>,
             epoch: Epoch,
             validators: Vec<ValidatorId>,
             log: Logger| {
                blocking_json_task(move || {
                    let attestation_rewards = chain
                        .compute_attestation_rewards(epoch, validators, log)
                        .map_err(|e| match e {
                            BeaconChainError::MissingBeaconState(root) => {
                                warp_utils::reject::custom_not_found(format!(
                                    "missing state {root:?}",
                                ))
                            }
                            BeaconChainError::NoStateForSlot(slot) => {
                                warp_utils::reject::custom_not_found(format!(
                                    "missing state at slot {slot}"
                                ))
                            }
                            BeaconChainError::BeaconStateError(
                                BeaconStateError::UnknownValidator(validator_index),
                            ) => warp_utils::reject::custom_bad_request(format!(
                                "validator is unknown: {validator_index}"
                            )),
                            BeaconChainError::ValidatorPubkeyUnknown(pubkey) => {
                                warp_utils::reject::custom_bad_request(format!(
                                    "validator pubkey is unknown: {pubkey:?}"
                                ))
                            }
                            e => warp_utils::reject::custom_server_error(format!(
                                "unexpected error: {:?}",
                                e
                            )),
                        })?;
                    let execution_optimistic =
                        chain.is_optimistic_or_invalid_head().unwrap_or_default();

                    Ok(attestation_rewards)
                        .map(api_types::GenericResponse::from)
                        .map(|resp| resp.add_execution_optimistic(execution_optimistic))
                })
            },
        );

    // POST beacon/rewards/sync_committee/{block_id}
    let post_beacon_rewards_sync_committee = beacon_rewards_path
        .clone()
        .and(warp::path("sync_committee"))
        .and(block_id_or_err)
        .and(warp::path::end())
        .and(warp::body::json())
        .and(log_filter.clone())
        .and_then(
            |chain: Arc<BeaconChain<T>>,
             block_id: BlockId,
             validators: Vec<ValidatorId>,
             log: Logger| {
                blocking_json_task(move || {
                    let (rewards, execution_optimistic, finalized) =
                        sync_committee_rewards::compute_sync_committee_rewards(
                            chain, block_id, validators, log,
                        )?;

                    Ok(rewards)
                        .map(api_types::GenericResponse::from)
                        .map(|resp| {
                            resp.add_execution_optimistic_finalized(execution_optimistic, finalized)
                        })
                })
            },
        );

    /*
     * config
     */

    let config_path = eth_v1.and(warp::path("config"));

    // GET config/fork_schedule
    let get_config_fork_schedule = config_path
        .and(warp::path("fork_schedule"))
        .and(warp::path::end())
        .and(chain_filter.clone())
        .and_then(|chain: Arc<BeaconChain<T>>| {
            blocking_json_task(move || {
                let forks = ForkName::list_all()
                    .into_iter()
                    .filter_map(|fork_name| chain.spec.fork_for_name(fork_name))
                    .collect::<Vec<_>>();
                Ok(api_types::GenericResponse::from(forks))
            })
        });

    // GET config/spec
    let spec_fork_name = ctx.config.spec_fork_name;
    let get_config_spec = config_path
        .and(warp::path("spec"))
        .and(warp::path::end())
        .and(chain_filter.clone())
        .and_then(move |chain: Arc<BeaconChain<T>>| {
            blocking_json_task(move || {
                let config_and_preset =
                    ConfigAndPreset::from_chain_spec::<T::EthSpec>(&chain.spec, spec_fork_name);
                Ok(api_types::GenericResponse::from(config_and_preset))
            })
        });

    // GET config/deposit_contract
    let get_config_deposit_contract = config_path
        .and(warp::path("deposit_contract"))
        .and(warp::path::end())
        .and(chain_filter.clone())
        .and_then(|chain: Arc<BeaconChain<T>>| {
            blocking_json_task(move || {
                Ok(api_types::GenericResponse::from(
                    api_types::DepositContractData {
                        address: chain.spec.deposit_contract_address,
                        chain_id: chain.spec.deposit_chain_id,
                    },
                ))
            })
        });

    /*
     * debug
     */

    // GET debug/beacon/states/{state_id}
    let get_debug_beacon_states = any_version
        .and(warp::path("debug"))
        .and(warp::path("beacon"))
        .and(warp::path("states"))
        .and(warp::path::param::<StateId>().or_else(|_| async {
            Err(warp_utils::reject::custom_bad_request(
                "Invalid state ID".to_string(),
            ))
        }))
        .and(warp::path::end())
        .and(warp::header::optional::<api_types::Accept>("accept"))
        .and(chain_filter.clone())
        .and_then(
            |endpoint_version: EndpointVersion,
             state_id: StateId,
             accept_header: Option<api_types::Accept>,
             chain: Arc<BeaconChain<T>>| {
                blocking_response_task(move || match accept_header {
                    Some(api_types::Accept::Ssz) => {
                        // We can ignore the optimistic status for the "fork" since it's a
                        // specification constant that doesn't change across competing heads of the
                        // beacon chain.
                        let (state, _execution_optimistic, _finalized) = state_id.state(&chain)?;
                        let fork_name = state
                            .fork_name(&chain.spec)
                            .map_err(inconsistent_fork_rejection)?;
                        Response::builder()
                            .status(200)
                            .header("Content-Type", "application/octet-stream")
                            .body(state.as_ssz_bytes().into())
                            .map(|resp: warp::reply::Response| {
                                add_consensus_version_header(resp, fork_name)
                            })
                            .map_err(|e| {
                                warp_utils::reject::custom_server_error(format!(
                                    "failed to create response: {}",
                                    e
                                ))
                            })
                    }
                    _ => state_id.map_state_and_execution_optimistic_and_finalized(
                        &chain,
                        |state, execution_optimistic, finalized| {
                            let fork_name = state
                                .fork_name(&chain.spec)
                                .map_err(inconsistent_fork_rejection)?;
                            let res = execution_optimistic_finalized_fork_versioned_response(
                                endpoint_version,
                                fork_name,
                                execution_optimistic,
                                finalized,
                                &state,
                            )?;
                            Ok(add_consensus_version_header(
                                warp::reply::json(&res).into_response(),
                                fork_name,
                            ))
                        },
                    ),
                })
            },
        );

    // GET debug/beacon/heads
    let get_debug_beacon_heads = any_version
        .and(warp::path("debug"))
        .and(warp::path("beacon"))
        .and(warp::path("heads"))
        .and(warp::path::end())
        .and(chain_filter.clone())
        .and_then(
            |endpoint_version: EndpointVersion, chain: Arc<BeaconChain<T>>| {
                blocking_json_task(move || {
                    let heads = chain
                        .heads()
                        .into_iter()
                        .map(|(root, slot)| {
                            let execution_optimistic = if endpoint_version == V1 {
                                None
                            } else if endpoint_version == V2 {
                                chain
                                    .canonical_head
                                    .fork_choice_read_lock()
                                    .is_optimistic_or_invalid_block(&root)
                                    .ok()
                            } else {
                                return Err(unsupported_version_rejection(endpoint_version));
                            };
                            Ok(api_types::ChainHeadData {
                                slot,
                                root,
                                execution_optimistic,
                            })
                        })
                        .collect::<Result<Vec<_>, warp::Rejection>>();
                    Ok(api_types::GenericResponse::from(heads?))
                })
            },
        );

    // GET debug/fork_choice
    let get_debug_fork_choice = eth_v1
        .and(warp::path("debug"))
        .and(warp::path("fork_choice"))
        .and(warp::path::end())
        .and(chain_filter.clone())
        .and_then(|chain: Arc<BeaconChain<T>>| {
            blocking_json_task(move || {
                let beacon_fork_choice = chain.canonical_head.fork_choice_read_lock();

                let proto_array = beacon_fork_choice.proto_array().core_proto_array();

                let fork_choice_nodes = proto_array
                    .nodes
                    .iter()
                    .map(|node| {
                        let execution_status = if node.execution_status.is_execution_enabled() {
                            Some(node.execution_status.to_string())
                        } else {
                            None
                        };

                        ForkChoiceNode {
                            slot: node.slot,
                            block_root: node.root,
                            parent_root: node
                                .parent
                                .and_then(|index| proto_array.nodes.get(index))
                                .map(|parent| parent.root),
                            justified_epoch: node.justified_checkpoint.epoch,
                            finalized_epoch: node.finalized_checkpoint.epoch,
                            weight: node.weight,
                            validity: execution_status,
                            execution_block_hash: node
                                .execution_status
                                .block_hash()
                                .map(|block_hash| block_hash.into_root()),
                        }
                    })
                    .collect::<Vec<_>>();
                Ok(ForkChoice {
                    justified_checkpoint: proto_array.justified_checkpoint,
                    finalized_checkpoint: proto_array.finalized_checkpoint,
                    fork_choice_nodes,
                })
            })
        });

    /*
     * node
     */

    // GET node/identity
    let get_node_identity = eth_v1
        .and(warp::path("node"))
        .and(warp::path("identity"))
        .and(warp::path::end())
        .and(network_globals.clone())
        .and_then(|network_globals: Arc<NetworkGlobals<T::EthSpec>>| {
            blocking_json_task(move || {
                let enr = network_globals.local_enr();
                let p2p_addresses = enr.multiaddr_p2p_tcp();
                let discovery_addresses = enr.multiaddr_p2p_udp();
                let meta_data = network_globals.local_metadata.read();
                Ok(api_types::GenericResponse::from(api_types::IdentityData {
                    peer_id: network_globals.local_peer_id().to_base58(),
                    enr,
                    p2p_addresses,
                    discovery_addresses,
                    metadata: api_types::MetaData {
                        seq_number: *meta_data.seq_number(),
                        attnets: format!(
                            "0x{}",
                            hex::encode(meta_data.attnets().clone().into_bytes()),
                        ),
                        syncnets: format!(
                            "0x{}",
                            hex::encode(
                                meta_data
                                    .syncnets()
                                    .map(|x| x.clone())
                                    .unwrap_or_default()
                                    .into_bytes()
                            )
                        ),
                    },
                }))
            })
        });

    // GET node/version
    let get_node_version = eth_v1
        .and(warp::path("node"))
        .and(warp::path("version"))
        .and(warp::path::end())
        .and_then(|| {
            blocking_json_task(move || {
                Ok(api_types::GenericResponse::from(api_types::VersionData {
                    version: version_with_platform(),
                }))
            })
        });

    // GET node/syncing
    let get_node_syncing = eth_v1
        .and(warp::path("node"))
        .and(warp::path("syncing"))
        .and(warp::path::end())
        .and(network_globals.clone())
        .and(chain_filter.clone())
        .and_then(
            |network_globals: Arc<NetworkGlobals<T::EthSpec>>, chain: Arc<BeaconChain<T>>| {
                async move {
                    let el_offline = if let Some(el) = &chain.execution_layer {
                        el.is_offline_or_erroring().await
                    } else {
                        true
                    };

                    blocking_json_task(move || {
                        let head_slot = chain.canonical_head.cached_head().head_slot();
                        let current_slot = chain.slot_clock.now_or_genesis().ok_or_else(|| {
                            warp_utils::reject::custom_server_error(
                                "Unable to read slot clock".into(),
                            )
                        })?;

                        // Taking advantage of saturating subtraction on slot.
                        let sync_distance = current_slot - head_slot;

                        let is_optimistic = chain
                            .is_optimistic_or_invalid_head()
                            .map_err(warp_utils::reject::beacon_chain_error)?;

                        let syncing_data = api_types::SyncingData {
                            is_syncing: network_globals.sync_state.read().is_syncing(),
                            is_optimistic: Some(is_optimistic),
                            el_offline: Some(el_offline),
                            head_slot,
                            sync_distance,
                        };

                        Ok(api_types::GenericResponse::from(syncing_data))
                    })
                    .await
                }
            },
        );

    // GET node/health
    let get_node_health = eth_v1
        .and(warp::path("node"))
        .and(warp::path("health"))
        .and(warp::path::end())
        .and(network_globals.clone())
        .and(chain_filter.clone())
        .and_then(
            |network_globals: Arc<NetworkGlobals<T::EthSpec>>, chain: Arc<BeaconChain<T>>| {
                async move {
                    let el_offline = if let Some(el) = &chain.execution_layer {
                        el.is_offline_or_erroring().await
                    } else {
                        true
                    };

                    blocking_response_task(move || {
                        let is_optimistic = chain
                            .is_optimistic_or_invalid_head()
                            .map_err(warp_utils::reject::beacon_chain_error)?;

                        let is_syncing = !network_globals.sync_state.read().is_synced();

                        if el_offline {
                            Err(warp_utils::reject::not_synced("execution layer is offline".to_string()))
                        } else if is_syncing || is_optimistic {
                            Ok(warp::reply::with_status(
                                warp::reply(),
                                warp::http::StatusCode::PARTIAL_CONTENT,
                            ))
                        } else {
                            Ok(warp::reply::with_status(
                                warp::reply(),
                                warp::http::StatusCode::OK,
                            ))
                        }
                    })
                    .await
                }
            },
        );

    // GET node/peers/{peer_id}
    let get_node_peers_by_id = eth_v1
        .and(warp::path("node"))
        .and(warp::path("peers"))
        .and(warp::path::param::<String>())
        .and(warp::path::end())
        .and(network_globals.clone())
        .and_then(
            |requested_peer_id: String, network_globals: Arc<NetworkGlobals<T::EthSpec>>| {
                blocking_json_task(move || {
                    let peer_id = PeerId::from_bytes(
                        &bs58::decode(requested_peer_id.as_str())
                            .into_vec()
                            .map_err(|e| {
                                warp_utils::reject::custom_bad_request(format!(
                                    "invalid peer id: {}",
                                    e
                                ))
                            })?,
                    )
                    .map_err(|_| {
                        warp_utils::reject::custom_bad_request("invalid peer id.".to_string())
                    })?;

                    if let Some(peer_info) = network_globals.peers.read().peer_info(&peer_id) {
                        let address = if let Some(socket_addr) = peer_info.seen_addresses().next() {
                            let mut addr = lighthouse_network::Multiaddr::from(socket_addr.ip());
                            addr.push(lighthouse_network::multiaddr::Protocol::Tcp(
                                socket_addr.port(),
                            ));
                            addr.to_string()
                        } else if let Some(addr) = peer_info.listening_addresses().first() {
                            addr.to_string()
                        } else {
                            String::new()
                        };

                        // the eth2 API spec implies only peers we have been connected to at some point should be included.
                        if let Some(dir) = peer_info.connection_direction().as_ref() {
                            return Ok(api_types::GenericResponse::from(api_types::PeerData {
                                peer_id: peer_id.to_string(),
                                enr: peer_info.enr().map(|enr| enr.to_base64()),
                                last_seen_p2p_address: address,
                                direction: api_types::PeerDirection::from_connection_direction(dir),
                                state: api_types::PeerState::from_peer_connection_status(
                                    peer_info.connection_status(),
                                ),
                            }));
                        }
                    }
                    Err(warp_utils::reject::custom_not_found(
                        "peer not found.".to_string(),
                    ))
                })
            },
        );

    // GET node/peers
    let get_node_peers = eth_v1
        .and(warp::path("node"))
        .and(warp::path("peers"))
        .and(warp::path::end())
        .and(multi_key_query::<api_types::PeersQuery>())
        .and(network_globals.clone())
        .and_then(
            |query_res: Result<api_types::PeersQuery, warp::Rejection>,
             network_globals: Arc<NetworkGlobals<T::EthSpec>>| {
                blocking_json_task(move || {
                    let query = query_res?;
                    let mut peers: Vec<api_types::PeerData> = Vec::new();
                    network_globals
                        .peers
                        .read()
                        .peers()
                        .for_each(|(peer_id, peer_info)| {
                            let address =
                                if let Some(socket_addr) = peer_info.seen_addresses().next() {
                                    let mut addr =
                                        lighthouse_network::Multiaddr::from(socket_addr.ip());
                                    addr.push(lighthouse_network::multiaddr::Protocol::Tcp(
                                        socket_addr.port(),
                                    ));
                                    addr.to_string()
                                } else if let Some(addr) = peer_info.listening_addresses().first() {
                                    addr.to_string()
                                } else {
                                    String::new()
                                };

                            // the eth2 API spec implies only peers we have been connected to at some point should be included.
                            if let Some(dir) = peer_info.connection_direction() {
                                let direction =
                                    api_types::PeerDirection::from_connection_direction(dir);
                                let state = api_types::PeerState::from_peer_connection_status(
                                    peer_info.connection_status(),
                                );

                                let state_matches = query.state.as_ref().map_or(true, |states| {
                                    states.iter().any(|state_param| *state_param == state)
                                });
                                let direction_matches =
                                    query.direction.as_ref().map_or(true, |directions| {
                                        directions.iter().any(|dir_param| *dir_param == direction)
                                    });

                                if state_matches && direction_matches {
                                    peers.push(api_types::PeerData {
                                        peer_id: peer_id.to_string(),
                                        enr: peer_info.enr().map(|enr| enr.to_base64()),
                                        last_seen_p2p_address: address,
                                        direction,
                                        state,
                                    });
                                }
                            }
                        });
                    Ok(api_types::PeersData {
                        meta: api_types::PeersMetaData {
                            count: peers.len() as u64,
                        },
                        data: peers,
                    })
                })
            },
        );

    // GET node/peer_count
    let get_node_peer_count = eth_v1
        .and(warp::path("node"))
        .and(warp::path("peer_count"))
        .and(warp::path::end())
        .and(network_globals.clone())
        .and_then(|network_globals: Arc<NetworkGlobals<T::EthSpec>>| {
            blocking_json_task(move || {
                let mut connected: u64 = 0;
                let mut connecting: u64 = 0;
                let mut disconnected: u64 = 0;
                let mut disconnecting: u64 = 0;

                network_globals
                    .peers
                    .read()
                    .peers()
                    .for_each(|(_, peer_info)| {
                        let state = api_types::PeerState::from_peer_connection_status(
                            peer_info.connection_status(),
                        );
                        match state {
                            api_types::PeerState::Connected => connected += 1,
                            api_types::PeerState::Connecting => connecting += 1,
                            api_types::PeerState::Disconnected => disconnected += 1,
                            api_types::PeerState::Disconnecting => disconnecting += 1,
                        }
                    });

                Ok(api_types::GenericResponse::from(api_types::PeerCount {
                    connected,
                    connecting,
                    disconnected,
                    disconnecting,
                }))
            })
        });
    /*
     * validator
     */

    // GET validator/duties/proposer/{epoch}
    let get_validator_duties_proposer = eth_v1
        .and(warp::path("validator"))
        .and(warp::path("duties"))
        .and(warp::path("proposer"))
        .and(warp::path::param::<Epoch>().or_else(|_| async {
            Err(warp_utils::reject::custom_bad_request(
                "Invalid epoch".to_string(),
            ))
        }))
        .and(warp::path::end())
        .and(not_while_syncing_filter.clone())
        .and(chain_filter.clone())
        .and(log_filter.clone())
        .and_then(|epoch: Epoch, chain: Arc<BeaconChain<T>>, log: Logger| {
            blocking_json_task(move || proposer_duties::proposer_duties(epoch, &chain, &log))
        });

    // GET validator/blocks/{slot}
    let get_validator_blocks = any_version
        .and(warp::path("validator"))
        .and(warp::path("blocks"))
        .and(warp::path::param::<Slot>().or_else(|_| async {
            Err(warp_utils::reject::custom_bad_request(
                "Invalid slot".to_string(),
            ))
        }))
        .and(warp::path::end())
        .and(not_while_syncing_filter.clone())
        .and(warp::query::<api_types::ValidatorBlocksQuery>())
        .and(chain_filter.clone())
        .and(log_filter.clone())
        .and_then(
            |endpoint_version: EndpointVersion,
             slot: Slot,
             query: api_types::ValidatorBlocksQuery,
             chain: Arc<BeaconChain<T>>,
             log: Logger| async move {
                debug!(
                    log,
                    "Block production request from HTTP API";
                    "slot" => slot
                );

                let randao_reveal = query.randao_reveal.decompress().map_err(|e| {
                    warp_utils::reject::custom_bad_request(format!(
                        "randao reveal is not a valid BLS signature: {:?}",
                        e
                    ))
                })?;

                let randao_verification =
                    if query.skip_randao_verification == SkipRandaoVerification::Yes {
                        if !randao_reveal.is_infinity() {
                            return Err(warp_utils::reject::custom_bad_request(
                                "randao_reveal must be point-at-infinity if verification is skipped"
                                    .into(),
                            ));
                        }
                        ProduceBlockVerification::NoVerification
                    } else {
                        ProduceBlockVerification::VerifyRandao
                    };

                let (block, _) = chain
                    .produce_block_with_verification::<FullPayload<T::EthSpec>>(
                        randao_reveal,
                        slot,
                        query.graffiti.map(Into::into),
                        randao_verification,
                    )
                    .await
                    .map_err(warp_utils::reject::block_production_error)?;
                let fork_name = block
                    .to_ref()
                    .fork_name(&chain.spec)
                    .map_err(inconsistent_fork_rejection)?;

                let block_contents =
                    build_block_contents::build_block_contents(fork_name, chain, block);

                fork_versioned_response(endpoint_version, fork_name, block_contents?)
                    .map(|response| warp::reply::json(&response).into_response())
            },
        );

    // GET validator/blinded_blocks/{slot}
    let get_validator_blinded_blocks = eth_v1
        .and(warp::path("validator"))
        .and(warp::path("blinded_blocks"))
        .and(warp::path::param::<Slot>().or_else(|_| async {
            Err(warp_utils::reject::custom_bad_request(
                "Invalid slot".to_string(),
            ))
        }))
        .and(warp::path::end())
        .and(not_while_syncing_filter.clone())
        .and(warp::query::<api_types::ValidatorBlocksQuery>())
        .and(chain_filter.clone())
        .and_then(
            |slot: Slot,
             query: api_types::ValidatorBlocksQuery,
             chain: Arc<BeaconChain<T>>| async move {
                let randao_reveal = query.randao_reveal.decompress().map_err(|e| {
                    warp_utils::reject::custom_bad_request(format!(
                        "randao reveal is not a valid BLS signature: {:?}",
                        e
                    ))
                })?;

                let randao_verification =
                    if query.skip_randao_verification == SkipRandaoVerification::Yes {
                        if !randao_reveal.is_infinity() {
                            return Err(warp_utils::reject::custom_bad_request(
                                "randao_reveal must be point-at-infinity if verification is skipped"
                                    .into()
                            ));
                        }
                        ProduceBlockVerification::NoVerification
                    } else {
                        ProduceBlockVerification::VerifyRandao
                    };

                let (block, _) = chain
                    .produce_block_with_verification::<BlindedPayload<T::EthSpec>>(
                        randao_reveal,
                        slot,
                        query.graffiti.map(Into::into),
                        randao_verification,
                    )
                    .await
                    .map_err(warp_utils::reject::block_production_error)?;
                let fork_name = block
                    .to_ref()
                    .fork_name(&chain.spec)
                    .map_err(inconsistent_fork_rejection)?;

                // Pose as a V2 endpoint so we return the fork `version`.
                fork_versioned_response(V2, fork_name, block)
                    .map(|response| warp::reply::json(&response).into_response())
            },
        );

    // GET validator/attestation_data?slot,committee_index
    let get_validator_attestation_data = eth_v1
        .and(warp::path("validator"))
        .and(warp::path("attestation_data"))
        .and(warp::path::end())
        .and(warp::query::<api_types::ValidatorAttestationDataQuery>())
        .and(not_while_syncing_filter.clone())
        .and(chain_filter.clone())
        .and_then(
            |query: api_types::ValidatorAttestationDataQuery, chain: Arc<BeaconChain<T>>| {
                blocking_json_task(move || {
                    let current_slot = chain
                        .slot()
                        .map_err(warp_utils::reject::beacon_chain_error)?;

                    // allow a tolerance of one slot to account for clock skew
                    if query.slot > current_slot + 1 {
                        return Err(warp_utils::reject::custom_bad_request(format!(
                            "request slot {} is more than one slot past the current slot {}",
                            query.slot, current_slot
                        )));
                    }

                    chain
                        .produce_unaggregated_attestation(query.slot, query.committee_index)
                        .map(|attestation| attestation.data)
                        .map(api_types::GenericResponse::from)
                        .map_err(warp_utils::reject::beacon_chain_error)
                })
            },
        );

    // GET validator/aggregate_attestation?attestation_data_root,slot
    let get_validator_aggregate_attestation = eth_v1
        .and(warp::path("validator"))
        .and(warp::path("aggregate_attestation"))
        .and(warp::path::end())
        .and(warp::query::<api_types::ValidatorAggregateAttestationQuery>())
        .and(not_while_syncing_filter.clone())
        .and(chain_filter.clone())
        .and_then(
            |query: api_types::ValidatorAggregateAttestationQuery, chain: Arc<BeaconChain<T>>| {
                blocking_json_task(move || {
                    chain
                        .get_aggregated_attestation_by_slot_and_root(
                            query.slot,
                            &query.attestation_data_root,
                        )
                        .map_err(|e| {
                            warp_utils::reject::custom_bad_request(format!(
                                "unable to fetch aggregate: {:?}",
                                e
                            ))
                        })?
                        .map(api_types::GenericResponse::from)
                        .ok_or_else(|| {
                            warp_utils::reject::custom_not_found(
                                "no matching aggregate found".to_string(),
                            )
                        })
                })
            },
        );

    // POST validator/duties/attester/{epoch}
    let post_validator_duties_attester = eth_v1
        .and(warp::path("validator"))
        .and(warp::path("duties"))
        .and(warp::path("attester"))
        .and(warp::path::param::<Epoch>().or_else(|_| async {
            Err(warp_utils::reject::custom_bad_request(
                "Invalid epoch".to_string(),
            ))
        }))
        .and(warp::path::end())
        .and(not_while_syncing_filter.clone())
        .and(warp::body::json())
        .and(chain_filter.clone())
        .and_then(
            |epoch: Epoch, indices: api_types::ValidatorIndexData, chain: Arc<BeaconChain<T>>| {
                blocking_json_task(move || {
                    attester_duties::attester_duties(epoch, &indices.0, &chain)
                })
            },
        );

    // POST validator/duties/sync
    let post_validator_duties_sync = eth_v1
        .and(warp::path("validator"))
        .and(warp::path("duties"))
        .and(warp::path("sync"))
        .and(warp::path::param::<Epoch>().or_else(|_| async {
            Err(warp_utils::reject::custom_bad_request(
                "Invalid epoch".to_string(),
            ))
        }))
        .and(warp::path::end())
        .and(not_while_syncing_filter.clone())
        .and(warp::body::json())
        .and(chain_filter.clone())
        .and_then(
            |epoch: Epoch, indices: api_types::ValidatorIndexData, chain: Arc<BeaconChain<T>>| {
                blocking_json_task(move || {
                    sync_committees::sync_committee_duties(epoch, &indices.0, &chain)
                })
            },
        );

    // GET validator/sync_committee_contribution
    let get_validator_sync_committee_contribution = eth_v1
        .and(warp::path("validator"))
        .and(warp::path("sync_committee_contribution"))
        .and(warp::path::end())
        .and(warp::query::<SyncContributionData>())
        .and(not_while_syncing_filter.clone())
        .and(chain_filter.clone())
        .and_then(
            |sync_committee_data: SyncContributionData, chain: Arc<BeaconChain<T>>| {
                blocking_json_task(move || {
                    chain
                        .get_aggregated_sync_committee_contribution(&sync_committee_data)
                        .map_err(|e| {
                            warp_utils::reject::custom_bad_request(format!(
                                "unable to fetch sync contribution: {:?}",
                                e
                            ))
                        })?
                        .map(api_types::GenericResponse::from)
                        .ok_or_else(|| {
                            warp_utils::reject::custom_not_found(
                                "no matching sync contribution found".to_string(),
                            )
                        })
                })
            },
        );

    // POST validator/aggregate_and_proofs
    let post_validator_aggregate_and_proofs = eth_v1
        .and(warp::path("validator"))
        .and(warp::path("aggregate_and_proofs"))
        .and(warp::path::end())
        .and(not_while_syncing_filter.clone())
        .and(chain_filter.clone())
        .and(warp::body::json())
        .and(network_tx_filter.clone())
        .and(log_filter.clone())
        .and_then(
            |chain: Arc<BeaconChain<T>>,
             aggregates: Vec<SignedAggregateAndProof<T::EthSpec>>,
             network_tx: UnboundedSender<NetworkMessage<T::EthSpec>>, log: Logger| {
                blocking_json_task(move || {
                    let seen_timestamp = timestamp_now();
                    let mut verified_aggregates = Vec::with_capacity(aggregates.len());
                    let mut messages = Vec::with_capacity(aggregates.len());
                    let mut failures = Vec::new();

                    // Verify that all messages in the post are valid before processing further
                    for (index, aggregate) in aggregates.iter().enumerate() {
                        match chain.verify_aggregated_attestation_for_gossip(aggregate) {
                            Ok(verified_aggregate) => {
                                messages.push(PubsubMessage::AggregateAndProofAttestation(Box::new(
                                    verified_aggregate.aggregate().clone(),
                                )));

                                // Notify the validator monitor.
                                chain
                                    .validator_monitor
                                    .read()
                                    .register_api_aggregated_attestation(
                                        seen_timestamp,
                                        verified_aggregate.aggregate(),
                                        verified_aggregate.indexed_attestation(),
                                        &chain.slot_clock,
                                    );

                                verified_aggregates.push((index, verified_aggregate));
                            }
                            // If we already know the attestation, don't broadcast it or attempt to
                            // further verify it. Return success.
                            //
                            // It's reasonably likely that two different validators produce
                            // identical aggregates, especially if they're using the same beacon
                            // node.
                            Err(AttnError::AttestationSupersetKnown(_)) => continue,
                            // If we've already seen this aggregator produce an aggregate, just
                            // skip this one.
                            //
                            // We're likely to see this with VCs that use fallback BNs. The first
                            // BN might time-out *after* publishing the aggregate and then the
                            // second BN will indicate it's already seen the aggregate.
                            //
                            // There's no actual error for the user or the network since the
                            // aggregate has been successfully published by some other node.
                            Err(AttnError::AggregatorAlreadyKnown(_)) => continue,
                            Err(e) => {
                                error!(log,
                                    "Failure verifying aggregate and proofs";
                                    "error" => format!("{:?}", e),
                                    "request_index" => index,
                                    "aggregator_index" => aggregate.message.aggregator_index,
                                    "attestation_index" => aggregate.message.aggregate.data.index,
                                    "attestation_slot" => aggregate.message.aggregate.data.slot,
                                );
                                failures.push(api_types::Failure::new(index, format!("Verification: {:?}", e)));
                            }
                        }
                    }

                    // Publish aggregate attestations to the libp2p network
                    if !messages.is_empty() {
                        publish_network_message(&network_tx, NetworkMessage::Publish { messages })?;
                    }

                    // Import aggregate attestations
                    for (index, verified_aggregate) in verified_aggregates {
                        if let Err(e) = chain.apply_attestation_to_fork_choice(&verified_aggregate) {
                            error!(log,
                                    "Failure applying verified aggregate attestation to fork choice";
                                    "error" => format!("{:?}", e),
                                    "request_index" => index,
                                    "aggregator_index" => verified_aggregate.aggregate().message.aggregator_index,
                                    "attestation_index" => verified_aggregate.attestation().data.index,
                                    "attestation_slot" => verified_aggregate.attestation().data.slot,
                                );
                            failures.push(api_types::Failure::new(index, format!("Fork choice: {:?}", e)));
                        }
                        if let Err(e) = chain.add_to_block_inclusion_pool(verified_aggregate) {
                            warn!(
                                log,
                                "Could not add verified aggregate attestation to the inclusion pool";
                                "error" => ?e,
                                "request_index" => index,
                            );
                            failures.push(api_types::Failure::new(index, format!("Op pool: {:?}", e)));
                        }
                    }

                    if !failures.is_empty() {
                        Err(warp_utils::reject::indexed_bad_request("error processing aggregate and proofs".to_string(),
                                                                    failures,
                        ))
                    } else {
                        Ok(())
                    }
                })
            },
        );

    let post_validator_contribution_and_proofs = eth_v1
        .and(warp::path("validator"))
        .and(warp::path("contribution_and_proofs"))
        .and(warp::path::end())
        .and(not_while_syncing_filter.clone())
        .and(chain_filter.clone())
        .and(warp::body::json())
        .and(network_tx_filter)
        .and(log_filter.clone())
        .and_then(
            |chain: Arc<BeaconChain<T>>,
             contributions: Vec<SignedContributionAndProof<T::EthSpec>>,
             network_tx: UnboundedSender<NetworkMessage<T::EthSpec>>,
             log: Logger| {
                blocking_json_task(move || {
                    sync_committees::process_signed_contribution_and_proofs(
                        contributions,
                        network_tx,
                        &chain,
                        log,
                    )?;
                    Ok(api_types::GenericResponse::from(()))
                })
            },
        );

    // POST validator/beacon_committee_subscriptions
    let post_validator_beacon_committee_subscriptions = eth_v1
        .and(warp::path("validator"))
        .and(warp::path("beacon_committee_subscriptions"))
        .and(warp::path::end())
        .and(warp::body::json())
        .and(validator_subscription_tx_filter.clone())
        .and(chain_filter.clone())
        .and(log_filter.clone())
        .and_then(
            |subscriptions: Vec<api_types::BeaconCommitteeSubscription>,
             validator_subscription_tx: Sender<ValidatorSubscriptionMessage>,
             chain: Arc<BeaconChain<T>>,
             log: Logger| {
                blocking_json_task(move || {
                    for subscription in &subscriptions {
                        chain
                            .validator_monitor
                            .write()
                            .auto_register_local_validator(subscription.validator_index);

                        let validator_subscription = api_types::ValidatorSubscription {
                            validator_index: subscription.validator_index,
                            attestation_committee_index: subscription.committee_index,
                            slot: subscription.slot,
                            committee_count_at_slot: subscription.committees_at_slot,
                            is_aggregator: subscription.is_aggregator,
                        };

                        let message = ValidatorSubscriptionMessage::AttestationSubscribe {
                            subscriptions: vec![validator_subscription],
                        };
                        if let Err(e) = validator_subscription_tx.try_send(message) {
                            warn!(
                                log,
                                "Unable to process committee subscriptions";
                                "info" => "the host may be overloaded or resource-constrained",
                                "error" => ?e,
                            );
                            return Err(warp_utils::reject::custom_server_error(
                                "unable to queue subscription, host may be overloaded or shutting down".to_string(),
                            ));
                        }
                    }

                    Ok(())
                })
            },
        );

    // POST validator/prepare_beacon_proposer
    let post_validator_prepare_beacon_proposer = eth_v1
        .and(warp::path("validator"))
        .and(warp::path("prepare_beacon_proposer"))
        .and(warp::path::end())
        .and(not_while_syncing_filter.clone())
        .and(chain_filter.clone())
        .and(log_filter.clone())
        .and(warp::body::json())
        .and_then(
            |chain: Arc<BeaconChain<T>>,
             log: Logger,
             preparation_data: Vec<ProposerPreparationData>| async move {
                let execution_layer = chain
                    .execution_layer
                    .as_ref()
                    .ok_or(BeaconChainError::ExecutionLayerMissing)
                    .map_err(warp_utils::reject::beacon_chain_error)?;

                let current_slot = chain
                    .slot()
                    .map_err(warp_utils::reject::beacon_chain_error)?;
                let current_epoch = current_slot.epoch(T::EthSpec::slots_per_epoch());

                debug!(
                    log,
                    "Received proposer preparation data";
                    "count" => preparation_data.len(),
                );

                execution_layer
                    .update_proposer_preparation(current_epoch, &preparation_data)
                    .await;

                chain
                    .prepare_beacon_proposer(current_slot)
                    .await
                    .map_err(|e| {
                        warp_utils::reject::custom_bad_request(format!(
                            "error updating proposer preparations: {:?}",
                            e
                        ))
                    })?;

                Ok::<_, warp::reject::Rejection>(warp::reply::json(&()).into_response())
            },
        );

    // POST validator/register_validator
    let post_validator_register_validator = eth_v1
        .and(warp::path("validator"))
        .and(warp::path("register_validator"))
        .and(warp::path::end())
        .and(chain_filter.clone())
        .and(log_filter.clone())
        .and(warp::body::json())
        .and_then(
            |chain: Arc<BeaconChain<T>>,
             log: Logger,
             register_val_data: Vec<SignedValidatorRegistrationData>| async move {
                let execution_layer = chain
                    .execution_layer
                    .as_ref()
                    .ok_or(BeaconChainError::ExecutionLayerMissing)
                    .map_err(warp_utils::reject::beacon_chain_error)?;
                let current_slot = chain
                    .slot_clock
                    .now_or_genesis()
                    .ok_or(BeaconChainError::UnableToReadSlot)
                    .map_err(warp_utils::reject::beacon_chain_error)?;
                let current_epoch = current_slot.epoch(T::EthSpec::slots_per_epoch());

                debug!(
                    log,
                    "Received register validator request";
                    "count" => register_val_data.len(),
                );

                let head_snapshot = chain.head_snapshot();
                let spec = &chain.spec;

                let (preparation_data, filtered_registration_data): (
                    Vec<ProposerPreparationData>,
                    Vec<SignedValidatorRegistrationData>,
                ) = register_val_data
                    .into_iter()
                    .filter_map(|register_data| {
                        chain
                            .validator_index(&register_data.message.pubkey)
                            .ok()
                            .flatten()
                            .and_then(|validator_index| {
                                let validator = head_snapshot
                                    .beacon_state
                                    .get_validator(validator_index)
                                    .ok()?;
                                let validator_status = ValidatorStatus::from_validator(
                                    validator,
                                    current_epoch,
                                    spec.far_future_epoch,
                                )
                                .superstatus();
                                let is_active_or_pending =
                                    matches!(validator_status, ValidatorStatus::Pending)
                                        || matches!(validator_status, ValidatorStatus::Active);

                                // Filter out validators who are not 'active' or 'pending'.
                                is_active_or_pending.then_some({
                                    (
                                        ProposerPreparationData {
                                            validator_index: validator_index as u64,
                                            fee_recipient: register_data.message.fee_recipient,
                                        },
                                        register_data,
                                    )
                                })
                            })
                    })
                    .unzip();

                // Update the prepare beacon proposer cache based on this request.
                execution_layer
                    .update_proposer_preparation(current_epoch, &preparation_data)
                    .await;

                // Call prepare beacon proposer blocking with the latest update in order to make
                // sure we have a local payload to fall back to in the event of the blinded block
                // flow failing.
                chain
                    .prepare_beacon_proposer(current_slot)
                    .await
                    .map_err(|e| {
                        warp_utils::reject::custom_bad_request(format!(
                            "error updating proposer preparations: {:?}",
                            e
                        ))
                    })?;

                let builder = execution_layer
                    .builder()
                    .as_ref()
                    .ok_or(BeaconChainError::BuilderMissing)
                    .map_err(warp_utils::reject::beacon_chain_error)?;

                info!(
                    log,
                    "Forwarding register validator request to connected builder";
                    "count" => filtered_registration_data.len(),
                );

                builder
                    .post_builder_validators(&filtered_registration_data)
                    .await
                    .map(|resp| warp::reply::json(&resp).into_response())
                    .map_err(|e| {
                        warn!(
                            log,
                            "Relay error when registering validator(s)";
                            "num_registrations" => filtered_registration_data.len(),
                            "error" => ?e
                        );
                        // Forward the HTTP status code if we are able to, otherwise fall back
                        // to a server error.
                        if let eth2::Error::ServerMessage(message) = e {
                            if message.code == StatusCode::BAD_REQUEST.as_u16() {
                                return warp_utils::reject::custom_bad_request(message.message);
                            } else {
                                // According to the spec this response should only be a 400 or 500,
                                // so we fall back to a 500 here.
                                return warp_utils::reject::custom_server_error(message.message);
                            }
                        }
                        warp_utils::reject::custom_server_error(format!("{e:?}"))
                    })
            },
        );
    // POST validator/sync_committee_subscriptions
    let post_validator_sync_committee_subscriptions = eth_v1
        .and(warp::path("validator"))
        .and(warp::path("sync_committee_subscriptions"))
        .and(warp::path::end())
        .and(warp::body::json())
        .and(validator_subscription_tx_filter)
        .and(chain_filter.clone())
        .and(log_filter.clone())
        .and_then(
            |subscriptions: Vec<types::SyncCommitteeSubscription>,
             validator_subscription_tx: Sender<ValidatorSubscriptionMessage>,
             chain: Arc<BeaconChain<T>>,
             log: Logger
             | {
                blocking_json_task(move || {
                    for subscription in subscriptions {
                        chain
                            .validator_monitor
                            .write()
                            .auto_register_local_validator(subscription.validator_index);

                        let message = ValidatorSubscriptionMessage::SyncCommitteeSubscribe {
                                subscriptions: vec![subscription],
                            };
                        if let Err(e) = validator_subscription_tx.try_send(message) {
                            warn!(
                                log,
                                "Unable to process sync subscriptions";
                                "info" => "the host may be overloaded or resource-constrained",
                                "error" => ?e
                            );
                            return Err(warp_utils::reject::custom_server_error(
                                "unable to queue subscription, host may be overloaded or shutting down".to_string(),
                            ));
                        }
                    }

                    Ok(())
                })
            },
        );

    // POST lighthouse/liveness
    let post_lighthouse_liveness = warp::path("lighthouse")
        .and(warp::path("liveness"))
        .and(warp::path::end())
        .and(warp::body::json())
        .and(chain_filter.clone())
        .and_then(
            |request_data: api_types::LivenessRequestData, chain: Arc<BeaconChain<T>>| {
                blocking_json_task(move || {
                    // Ensure the request is for either the current, previous or next epoch.
                    let current_epoch = chain
                        .epoch()
                        .map_err(warp_utils::reject::beacon_chain_error)?;
                    let prev_epoch = current_epoch.saturating_sub(Epoch::new(1));
                    let next_epoch = current_epoch.saturating_add(Epoch::new(1));

                    if request_data.epoch < prev_epoch || request_data.epoch > next_epoch {
                        return Err(warp_utils::reject::custom_bad_request(format!(
                            "request epoch {} is more than one epoch from the current epoch {}",
                            request_data.epoch, current_epoch
                        )));
                    }

                    let liveness: Vec<api_types::LivenessResponseData> = request_data
                        .indices
                        .iter()
                        .cloned()
                        .map(|index| {
                            let is_live =
                                chain.validator_seen_at_epoch(index as usize, request_data.epoch);
                            api_types::LivenessResponseData {
                                index,
                                epoch: request_data.epoch,
                                is_live,
                            }
                        })
                        .collect();

                    Ok(api_types::GenericResponse::from(liveness))
                })
            },
        );

    // GET lighthouse/health
    let get_lighthouse_health = warp::path("lighthouse")
        .and(warp::path("health"))
        .and(warp::path::end())
        .and_then(|| {
            blocking_json_task(move || {
                eth2::lighthouse::Health::observe()
                    .map(api_types::GenericResponse::from)
                    .map_err(warp_utils::reject::custom_bad_request)
            })
        });

    // GET lighthouse/ui/health
    let get_lighthouse_ui_health = warp::path("lighthouse")
        .and(warp::path("ui"))
        .and(warp::path("health"))
        .and(warp::path::end())
        .and(system_info_filter)
        .and(app_start_filter)
        .and(data_dir_filter)
        .and(network_globals.clone())
        .and_then(
            |sysinfo, app_start: std::time::Instant, data_dir, network_globals| {
                blocking_json_task(move || {
                    let app_uptime = app_start.elapsed().as_secs();
                    Ok(api_types::GenericResponse::from(observe_system_health_bn(
                        sysinfo,
                        data_dir,
                        app_uptime,
                        network_globals,
                    )))
                })
            },
        );

    // GET lighthouse/ui/validator_count
    let get_lighthouse_ui_validator_count = warp::path("lighthouse")
        .and(warp::path("ui"))
        .and(warp::path("validator_count"))
        .and(warp::path::end())
        .and(chain_filter.clone())
        .and_then(|chain: Arc<BeaconChain<T>>| {
            blocking_json_task(move || {
                ui::get_validator_count(chain).map(api_types::GenericResponse::from)
            })
        });

    // POST lighthouse/ui/validator_metrics
    let post_lighthouse_ui_validator_metrics = warp::path("lighthouse")
        .and(warp::path("ui"))
        .and(warp::path("validator_metrics"))
        .and(warp::path::end())
        .and(warp::body::json())
        .and(chain_filter.clone())
        .and_then(
            |request_data: ui::ValidatorMetricsRequestData, chain: Arc<BeaconChain<T>>| {
                blocking_json_task(move || {
                    ui::post_validator_monitor_metrics(request_data, chain)
                        .map(api_types::GenericResponse::from)
                })
            },
        );

    // POST lighthouse/ui/validator_info
    let post_lighthouse_ui_validator_info = warp::path("lighthouse")
        .and(warp::path("ui"))
        .and(warp::path("validator_info"))
        .and(warp::path::end())
        .and(warp::body::json())
        .and(chain_filter.clone())
        .and_then(
            |request_data: ui::ValidatorInfoRequestData, chain: Arc<BeaconChain<T>>| {
                blocking_json_task(move || {
                    ui::get_validator_info(request_data, chain)
                        .map(api_types::GenericResponse::from)
                })
            },
        );

    // GET lighthouse/syncing
    let get_lighthouse_syncing = warp::path("lighthouse")
        .and(warp::path("syncing"))
        .and(warp::path::end())
        .and(network_globals.clone())
        .and_then(|network_globals: Arc<NetworkGlobals<T::EthSpec>>| {
            blocking_json_task(move || {
                Ok(api_types::GenericResponse::from(
                    network_globals.sync_state(),
                ))
            })
        });

    // GET lighthouse/nat
    let get_lighthouse_nat = warp::path("lighthouse")
        .and(warp::path("nat"))
        .and(warp::path::end())
        .and_then(|| {
            blocking_json_task(move || {
                Ok(api_types::GenericResponse::from(
                    lighthouse_network::metrics::NAT_OPEN
                        .as_ref()
                        .map(|v| v.get())
                        .unwrap_or(0)
                        != 0,
                ))
            })
        });

    // GET lighthouse/peers
    let get_lighthouse_peers = warp::path("lighthouse")
        .and(warp::path("peers"))
        .and(warp::path::end())
        .and(network_globals.clone())
        .and_then(|network_globals: Arc<NetworkGlobals<T::EthSpec>>| {
            blocking_json_task(move || {
                Ok(network_globals
                    .peers
                    .read()
                    .peers()
                    .map(|(peer_id, peer_info)| eth2::lighthouse::Peer {
                        peer_id: peer_id.to_string(),
                        peer_info: peer_info.clone(),
                    })
                    .collect::<Vec<_>>())
            })
        });

    // GET lighthouse/peers/connected
    let get_lighthouse_peers_connected = warp::path("lighthouse")
        .and(warp::path("peers"))
        .and(warp::path("connected"))
        .and(warp::path::end())
        .and(network_globals)
        .and_then(|network_globals: Arc<NetworkGlobals<T::EthSpec>>| {
            blocking_json_task(move || {
                Ok(network_globals
                    .peers
                    .read()
                    .connected_peers()
                    .map(|(peer_id, peer_info)| eth2::lighthouse::Peer {
                        peer_id: peer_id.to_string(),
                        peer_info: peer_info.clone(),
                    })
                    .collect::<Vec<_>>())
            })
        });

    // GET lighthouse/proto_array
    let get_lighthouse_proto_array = warp::path("lighthouse")
        .and(warp::path("proto_array"))
        .and(warp::path::end())
        .and(chain_filter.clone())
        .and_then(|chain: Arc<BeaconChain<T>>| {
            blocking_response_task(move || {
                Ok::<_, warp::Rejection>(warp::reply::json(&api_types::GenericResponseRef::from(
                    chain
                        .canonical_head
                        .fork_choice_read_lock()
                        .proto_array()
                        .core_proto_array(),
                )))
            })
        });

    // GET lighthouse/validator_inclusion/{epoch}/{validator_id}
    let get_lighthouse_validator_inclusion_global = warp::path("lighthouse")
        .and(warp::path("validator_inclusion"))
        .and(warp::path::param::<Epoch>())
        .and(warp::path::param::<ValidatorId>())
        .and(warp::path::end())
        .and(chain_filter.clone())
        .and_then(
            |epoch: Epoch, validator_id: ValidatorId, chain: Arc<BeaconChain<T>>| {
                blocking_json_task(move || {
                    validator_inclusion::validator_inclusion_data(epoch, &validator_id, &chain)
                        .map(api_types::GenericResponse::from)
                })
            },
        );

    // GET lighthouse/validator_inclusion/{epoch}/global
    let get_lighthouse_validator_inclusion = warp::path("lighthouse")
        .and(warp::path("validator_inclusion"))
        .and(warp::path::param::<Epoch>())
        .and(warp::path("global"))
        .and(warp::path::end())
        .and(chain_filter.clone())
        .and_then(|epoch: Epoch, chain: Arc<BeaconChain<T>>| {
            blocking_json_task(move || {
                validator_inclusion::global_validator_inclusion_data(epoch, &chain)
                    .map(api_types::GenericResponse::from)
            })
        });

    // GET lighthouse/eth1/syncing
    let get_lighthouse_eth1_syncing = warp::path("lighthouse")
        .and(warp::path("eth1"))
        .and(warp::path("syncing"))
        .and(warp::path::end())
        .and(chain_filter.clone())
        .and_then(|chain: Arc<BeaconChain<T>>| {
            blocking_json_task(move || {
                let current_slot_opt = chain.slot().ok();

                chain
                    .eth1_chain
                    .as_ref()
                    .ok_or_else(|| {
                        warp_utils::reject::custom_not_found(
                            "Eth1 sync is disabled. See the --eth1 CLI flag.".to_string(),
                        )
                    })
                    .and_then(|eth1| {
                        eth1.sync_status(chain.genesis_time, current_slot_opt, &chain.spec)
                            .ok_or_else(|| {
                                warp_utils::reject::custom_server_error(
                                    "Unable to determine Eth1 sync status".to_string(),
                                )
                            })
                    })
                    .map(api_types::GenericResponse::from)
            })
        });

    // GET lighthouse/eth1/block_cache
    let get_lighthouse_eth1_block_cache = warp::path("lighthouse")
        .and(warp::path("eth1"))
        .and(warp::path("block_cache"))
        .and(warp::path::end())
        .and(eth1_service_filter.clone())
        .and_then(|eth1_service: eth1::Service| {
            blocking_json_task(move || {
                Ok(api_types::GenericResponse::from(
                    eth1_service
                        .blocks()
                        .read()
                        .iter()
                        .cloned()
                        .collect::<Vec<_>>(),
                ))
            })
        });

    // GET lighthouse/eth1/deposit_cache
    let get_lighthouse_eth1_deposit_cache = warp::path("lighthouse")
        .and(warp::path("eth1"))
        .and(warp::path("deposit_cache"))
        .and(warp::path::end())
        .and(eth1_service_filter)
        .and_then(|eth1_service: eth1::Service| {
            blocking_json_task(move || {
                Ok(api_types::GenericResponse::from(
                    eth1_service
                        .deposits()
                        .read()
                        .cache
                        .iter()
                        .cloned()
                        .collect::<Vec<_>>(),
                ))
            })
        });

    // GET lighthouse/beacon/states/{state_id}/ssz
    let get_lighthouse_beacon_states_ssz = warp::path("lighthouse")
        .and(warp::path("beacon"))
        .and(warp::path("states"))
        .and(warp::path::param::<StateId>())
        .and(warp::path("ssz"))
        .and(warp::path::end())
        .and(chain_filter.clone())
        .and_then(|state_id: StateId, chain: Arc<BeaconChain<T>>| {
            blocking_response_task(move || {
                // This debug endpoint provides no indication of optimistic status.
                let (state, _execution_optimistic, _finalized) = state_id.state(&chain)?;
                Response::builder()
                    .status(200)
                    .header("Content-Type", "application/ssz")
                    .body(state.as_ssz_bytes())
                    .map_err(|e| {
                        warp_utils::reject::custom_server_error(format!(
                            "failed to create response: {}",
                            e
                        ))
                    })
            })
        });

    // GET lighthouse/staking
    let get_lighthouse_staking = warp::path("lighthouse")
        .and(warp::path("staking"))
        .and(warp::path::end())
        .and(chain_filter.clone())
        .and_then(|chain: Arc<BeaconChain<T>>| {
            blocking_json_task(move || {
                if chain.eth1_chain.is_some() {
                    Ok(())
                } else {
                    Err(warp_utils::reject::custom_not_found(
                        "staking is not enabled, \
                        see the --staking CLI flag"
                            .to_string(),
                    ))
                }
            })
        });

    let database_path = warp::path("lighthouse").and(warp::path("database"));

    // GET lighthouse/database/info
    let get_lighthouse_database_info = database_path
        .and(warp::path("info"))
        .and(warp::path::end())
        .and(chain_filter.clone())
        .and_then(|chain: Arc<BeaconChain<T>>| blocking_json_task(move || database::info(chain)));

    // POST lighthouse/database/reconstruct
    let post_lighthouse_database_reconstruct = database_path
        .and(warp::path("reconstruct"))
        .and(warp::path::end())
        .and(not_while_syncing_filter)
        .and(chain_filter.clone())
        .and_then(|chain: Arc<BeaconChain<T>>| {
            blocking_json_task(move || {
                chain.store_migrator.process_reconstruction();
                Ok("success")
            })
        });

    // GET lighthouse/analysis/block_rewards
    let get_lighthouse_block_rewards = warp::path("lighthouse")
        .and(warp::path("analysis"))
        .and(warp::path("block_rewards"))
        .and(warp::query::<eth2::lighthouse::BlockRewardsQuery>())
        .and(warp::path::end())
        .and(chain_filter.clone())
        .and(log_filter.clone())
        .and_then(|query, chain, log| {
            blocking_json_task(move || block_rewards::get_block_rewards(query, chain, log))
        });

    // POST lighthouse/analysis/block_rewards
    let post_lighthouse_block_rewards = warp::path("lighthouse")
        .and(warp::path("analysis"))
        .and(warp::path("block_rewards"))
        .and(warp::body::json())
        .and(warp::path::end())
        .and(chain_filter.clone())
        .and(log_filter.clone())
        .and_then(|blocks, chain, log| {
            blocking_json_task(move || block_rewards::compute_block_rewards(blocks, chain, log))
        });

    // GET lighthouse/analysis/attestation_performance/{index}
    let get_lighthouse_attestation_performance = warp::path("lighthouse")
        .and(warp::path("analysis"))
        .and(warp::path("attestation_performance"))
        .and(warp::path::param::<String>())
        .and(warp::query::<eth2::lighthouse::AttestationPerformanceQuery>())
        .and(warp::path::end())
        .and(chain_filter.clone())
        .and_then(|target, query, chain: Arc<BeaconChain<T>>| {
            blocking_json_task(move || {
                attestation_performance::get_attestation_performance(target, query, chain)
            })
        });

    // GET lighthouse/analysis/block_packing_efficiency
    let get_lighthouse_block_packing_efficiency = warp::path("lighthouse")
        .and(warp::path("analysis"))
        .and(warp::path("block_packing_efficiency"))
        .and(warp::query::<eth2::lighthouse::BlockPackingEfficiencyQuery>())
        .and(warp::path::end())
        .and(chain_filter.clone())
        .and_then(|query, chain: Arc<BeaconChain<T>>| {
            blocking_json_task(move || {
                block_packing_efficiency::get_block_packing_efficiency(query, chain)
            })
        });

    // GET lighthouse/merge_readiness
    let get_lighthouse_merge_readiness = warp::path("lighthouse")
        .and(warp::path("merge_readiness"))
        .and(warp::path::end())
        .and(chain_filter.clone())
        .and_then(|chain: Arc<BeaconChain<T>>| async move {
            let merge_readiness = chain.check_merge_readiness().await;
            Ok::<_, warp::reject::Rejection>(
                warp::reply::json(&api_types::GenericResponse::from(merge_readiness))
                    .into_response(),
            )
        });

    let get_events = eth_v1
        .and(warp::path("events"))
        .and(warp::path::end())
        .and(multi_key_query::<api_types::EventQuery>())
        .and(chain_filter)
        .and_then(
            |topics_res: Result<api_types::EventQuery, warp::Rejection>,
             chain: Arc<BeaconChain<T>>| {
                blocking_response_task(move || {
                    let topics = topics_res?;
                    // for each topic subscribed spawn a new subscription
                    let mut receivers = Vec::with_capacity(topics.topics.len());

                    if let Some(event_handler) = chain.event_handler.as_ref() {
                        for topic in topics.topics {
                            let receiver = match topic {
                                api_types::EventTopic::Head => event_handler.subscribe_head(),
                                api_types::EventTopic::Block => event_handler.subscribe_block(),
                                api_types::EventTopic::Attestation => {
                                    event_handler.subscribe_attestation()
                                }
                                api_types::EventTopic::VoluntaryExit => {
                                    event_handler.subscribe_exit()
                                }
                                api_types::EventTopic::FinalizedCheckpoint => {
                                    event_handler.subscribe_finalized()
                                }
                                api_types::EventTopic::ChainReorg => {
                                    event_handler.subscribe_reorgs()
                                }
                                api_types::EventTopic::ContributionAndProof => {
                                    event_handler.subscribe_contributions()
                                }
                                api_types::EventTopic::PayloadAttributes => {
                                    event_handler.subscribe_payload_attributes()
                                }
                                api_types::EventTopic::LateHead => {
                                    event_handler.subscribe_late_head()
                                }
                                api_types::EventTopic::BlockReward => {
                                    event_handler.subscribe_block_reward()
                                }
                            };

                            receivers.push(BroadcastStream::new(receiver).map(|msg| {
                                match msg {
                                    Ok(data) => Event::default()
                                        .event(data.topic_name())
                                        .json_data(data)
                                        .map_err(|e| {
                                            warp_utils::reject::server_sent_event_error(format!(
                                                "{:?}",
                                                e
                                            ))
                                        }),
                                    Err(e) => Err(warp_utils::reject::server_sent_event_error(
                                        format!("{:?}", e),
                                    )),
                                }
                            }));
                        }
                    } else {
                        return Err(warp_utils::reject::custom_server_error(
                            "event handler was not initialized".to_string(),
                        ));
                    }

                    let s = futures::stream::select_all(receivers);

                    Ok::<_, warp::Rejection>(warp::sse::reply(warp::sse::keep_alive().stream(s)))
                })
            },
        );

    // Subscribe to logs via Server Side Events
    // /lighthouse/logs
    let lighthouse_log_events = warp::path("lighthouse")
        .and(warp::path("logs"))
        .and(warp::path::end())
        .and(sse_component_filter)
        .and_then(|sse_component: Option<SSELoggingComponents>| {
            blocking_response_task(move || {
                if let Some(logging_components) = sse_component {
                    // Build a JSON stream
                    let s =
                        BroadcastStream::new(logging_components.sender.subscribe()).map(|msg| {
                            match msg {
                                Ok(data) => {
                                    // Serialize to json
                                    match data.to_json_string() {
                                        // Send the json as a Server Side Event
                                        Ok(json) => Ok(Event::default().data(json)),
                                        Err(e) => Err(warp_utils::reject::server_sent_event_error(
                                            format!("Unable to serialize to JSON {}", e),
                                        )),
                                    }
                                }
                                Err(e) => Err(warp_utils::reject::server_sent_event_error(
                                    format!("Unable to receive event {}", e),
                                )),
                            }
                        });

                    Ok::<_, warp::Rejection>(warp::sse::reply(warp::sse::keep_alive().stream(s)))
                } else {
                    Err(warp_utils::reject::custom_server_error(
                        "SSE Logging is not enabled".to_string(),
                    ))
                }
            })
        });

    // Define the ultimate set of routes that will be provided to the server.
    // Use `uor` rather than `or` in order to simplify types (see `UnifyingOrFilter`).
    let routes = warp::get()
        .and(
            get_beacon_genesis
                .uor(get_beacon_state_root)
                .uor(get_beacon_state_fork)
                .uor(get_beacon_state_finality_checkpoints)
                .uor(get_beacon_state_validator_balances)
                .uor(get_beacon_state_validators_id)
                .uor(get_beacon_state_validators)
                .uor(get_beacon_state_committees)
                .uor(get_beacon_state_sync_committees)
                .uor(get_beacon_state_randao)
                .uor(get_beacon_headers)
                .uor(get_beacon_headers_block_id)
                .uor(get_beacon_block)
                .uor(get_beacon_block_attestations)
                .uor(get_beacon_blinded_block)
                .uor(get_beacon_block_root)
                .uor(get_blobs)
                .uor(get_beacon_pool_attestations)
                .uor(get_beacon_pool_attester_slashings)
                .uor(get_beacon_pool_proposer_slashings)
                .uor(get_beacon_pool_voluntary_exits)
                .uor(get_beacon_pool_bls_to_execution_changes)
                .uor(get_beacon_deposit_snapshot)
                .uor(get_beacon_rewards_blocks)
                .uor(get_config_fork_schedule)
                .uor(get_config_spec)
                .uor(get_config_deposit_contract)
                .uor(get_debug_beacon_states)
                .uor(get_debug_beacon_heads)
                .uor(get_debug_fork_choice)
                .uor(get_node_identity)
                .uor(get_node_version)
                .uor(get_node_syncing)
                .uor(get_node_health)
                .uor(get_node_peers_by_id)
                .uor(get_node_peers)
                .uor(get_node_peer_count)
                .uor(get_validator_duties_proposer)
                .uor(get_validator_blocks)
                .uor(get_validator_blinded_blocks)
                .uor(get_validator_attestation_data)
                .uor(get_validator_aggregate_attestation)
                .uor(get_validator_sync_committee_contribution)
                .uor(get_lighthouse_health)
                .uor(get_lighthouse_ui_health)
                .uor(get_lighthouse_ui_validator_count)
                .uor(get_lighthouse_syncing)
                .uor(get_lighthouse_nat)
                .uor(get_lighthouse_peers)
                .uor(get_lighthouse_peers_connected)
                .uor(get_lighthouse_proto_array)
                .uor(get_lighthouse_validator_inclusion_global)
                .uor(get_lighthouse_validator_inclusion)
                .uor(get_lighthouse_eth1_syncing)
                .uor(get_lighthouse_eth1_block_cache)
                .uor(get_lighthouse_eth1_deposit_cache)
                .uor(get_lighthouse_beacon_states_ssz)
                .uor(get_lighthouse_staking)
                .uor(get_lighthouse_database_info)
                .uor(get_lighthouse_block_rewards)
                .uor(get_lighthouse_attestation_performance)
                .uor(get_lighthouse_block_packing_efficiency)
                .uor(get_lighthouse_merge_readiness)
                .uor(get_events)
                .uor(lighthouse_log_events.boxed())
                .recover(warp_utils::reject::handle_rejection),
        )
        .boxed()
        .uor(
            warp::post().and(
                post_beacon_blocks
                    .uor(post_beacon_blinded_blocks)
                    .uor(post_beacon_blocks_v2)
                    .uor(post_beacon_blinded_blocks_v2)
                    .uor(post_beacon_pool_attestations)
                    .uor(post_beacon_pool_attester_slashings)
                    .uor(post_beacon_pool_proposer_slashings)
                    .uor(post_beacon_pool_voluntary_exits)
                    .uor(post_beacon_pool_sync_committees)
                    .uor(post_beacon_pool_bls_to_execution_changes)
                    .uor(post_beacon_rewards_attestations)
                    .uor(post_beacon_rewards_sync_committee)
                    .uor(post_validator_duties_attester)
                    .uor(post_validator_duties_sync)
                    .uor(post_validator_aggregate_and_proofs)
                    .uor(post_validator_contribution_and_proofs)
                    .uor(post_validator_beacon_committee_subscriptions)
                    .uor(post_validator_sync_committee_subscriptions)
                    .uor(post_validator_prepare_beacon_proposer)
                    .uor(post_validator_register_validator)
                    .uor(post_lighthouse_liveness)
                    .uor(post_lighthouse_database_reconstruct)
                    .uor(post_lighthouse_block_rewards)
                    .uor(post_lighthouse_ui_validator_metrics)
                    .uor(post_lighthouse_ui_validator_info)
                    .recover(warp_utils::reject::handle_rejection),
            ),
        )
        .recover(warp_utils::reject::handle_rejection)
        .with(slog_logging(log.clone()))
        .with(prometheus_metrics())
        // Add a `Server` header.
        .map(|reply| warp::reply::with_header(reply, "Server", &version_with_platform()))
        .with(cors_builder.build())
        .boxed();

    let http_socket: SocketAddr = SocketAddr::new(config.listen_addr, config.listen_port);
    let http_server: HttpServer = match config.tls_config {
        Some(tls_config) => {
            let (socket, server) = warp::serve(routes)
                .tls()
                .cert_path(tls_config.cert)
                .key_path(tls_config.key)
                .try_bind_with_graceful_shutdown(http_socket, async {
                    shutdown.await;
                })?;

            info!(log, "HTTP API is being served over TLS";);

            (socket, Box::pin(server))
        }
        None => {
            let (socket, server) =
                warp::serve(routes).try_bind_with_graceful_shutdown(http_socket, async {
                    shutdown.await;
                })?;
            (socket, Box::pin(server))
        }
    };

    info!(
        log,
        "HTTP API started";
        "listen_address" => %http_server.0,
    );

    Ok(http_server)
}

/// Publish a message to the libp2p pubsub network.
fn publish_pubsub_message<T: EthSpec>(
    network_tx: &UnboundedSender<NetworkMessage<T>>,
    message: PubsubMessage<T>,
) -> Result<(), warp::Rejection> {
    publish_network_message(
        network_tx,
        NetworkMessage::Publish {
            messages: vec![message],
        },
    )
}

/// Publish a message to the libp2p network.
fn publish_network_message<T: EthSpec>(
    network_tx: &UnboundedSender<NetworkMessage<T>>,
    message: NetworkMessage<T>,
) -> Result<(), warp::Rejection> {
    network_tx.send(message).map_err(|e| {
        warp_utils::reject::custom_server_error(format!(
            "unable to publish to network channel: {}",
            e
        ))
    })
}<|MERGE_RESOLUTION|>--- conflicted
+++ resolved
@@ -32,11 +32,7 @@
 pub use block_id::BlockId;
 use directory::DEFAULT_ROOT_DIR;
 use eth2::types::{
-<<<<<<< HEAD
-    self as api_types, EndpointVersion, ForkChoice, ForkChoiceNode, SignedBlockContents,
-=======
-    self as api_types, BroadcastValidation, EndpointVersion, ForkChoice, ForkChoiceNode,
->>>>>>> 246d52d2
+    self as api_types, BroadcastValidation, EndpointVersion, ForkChoice, ForkChoiceNode, SignedBlockContents,
     SkipRandaoVerification, ValidatorId, ValidatorStatus,
 };
 use lighthouse_network::{types::SyncState, EnrExt, NetworkGlobals, PeerId, PubsubMessage};
@@ -1230,11 +1226,7 @@
              log: Logger| async move {
                 publish_blocks::publish_block(
                     None,
-<<<<<<< HEAD
-                    ProvenancedBlock::Local(block_contents),
-=======
-                    ProvenancedBlock::local(block),
->>>>>>> 246d52d2
+                    ProvenancedBlock::local(block_contents),
                     chain,
                     &network_tx,
                     log,
@@ -1245,9 +1237,6 @@
             },
         );
 
-<<<<<<< HEAD
-    // POST beacon/blinded_blocks
-=======
     let post_beacon_blocks_v2 = eth_v2
         .and(warp::path("beacon"))
         .and(warp::path("blocks"))
@@ -1259,13 +1248,13 @@
         .and(log_filter.clone())
         .then(
             |validation_level: api_types::BroadcastValidationQuery,
-             block: Arc<SignedBeaconBlock<T::EthSpec>>,
+            block_contents: SignedBlockContents<T::EthSpec>,
              chain: Arc<BeaconChain<T>>,
              network_tx: UnboundedSender<NetworkMessage<T::EthSpec>>,
              log: Logger| async move {
                 match publish_blocks::publish_block(
                     None,
-                    ProvenancedBlock::local(block),
+                    ProvenancedBlock::local(block_contents),
                     chain,
                     &network_tx,
                     log,
@@ -1290,8 +1279,7 @@
      * beacon/blocks
      */
 
-    // POST beacon/blocks
->>>>>>> 246d52d2
+    // POST beacon/blinded_blocks
     let post_beacon_blinded_blocks = eth_v1
         .and(warp::path("beacon"))
         .and(warp::path("blinded_blocks"))
@@ -1328,12 +1316,12 @@
         .and(log_filter.clone())
         .then(
             |validation_level: api_types::BroadcastValidationQuery,
-             block: SignedBeaconBlock<T::EthSpec, BlindedPayload<_>>,
+             block_contents: SignedBlockContents<T::EthSpec, BlindedPayload<_>>,
              chain: Arc<BeaconChain<T>>,
              network_tx: UnboundedSender<NetworkMessage<T::EthSpec>>,
              log: Logger| async move {
                 match publish_blocks::publish_blinded_block(
-                    block,
+                    block_contents,
                     chain,
                     &network_tx,
                     log,
