--- conflicted
+++ resolved
@@ -22,13 +22,8 @@
 types = { path = "../consensus/types" }
 state_processing = { path = "../consensus/state_processing" }
 int_to_bytes = { path = "../consensus/int_to_bytes" }
-<<<<<<< HEAD
-eth2_ssz = "0.4.1"
-eth2_hashing = "0.3.0"
-=======
 ethereum_hashing = "1.0.0-beta.2"
 ethereum_ssz = "0.5.0"
->>>>>>> c547a11b
 environment = { path = "../lighthouse/environment" }
 eth2_network_config = { path = "../common/eth2_network_config" }
 genesis = { path = "../beacon_node/genesis" }
