--- conflicted
+++ resolved
@@ -1709,7 +1709,6 @@
             /*
              * Verification for blobs sidecars received on gossip.
              */
-<<<<<<< HEAD
             Work::GossipBlockAndBlobsSidecar {
                 message_id,
                 peer_id,
@@ -1729,11 +1728,6 @@
                     )
                     .await
             }),
-=======
-            Work::GossipBlockAndBlobsSidecar { .. } => {
-                warn!(self.log, "Unexpected block and blobs on gossip")
-            }
->>>>>>> 98b11bbd
             /*
              * Import for blocks that we received earlier than their intended slot.
              */
@@ -1934,7 +1928,6 @@
                     request,
                 )
             }),
-<<<<<<< HEAD
             Work::BlobsByRangeRequest {
                 peer_id,
                 request_id,
@@ -1963,11 +1956,6 @@
                 )
             }),
 
-=======
-            Work::BlobsByRangeRequest { .. } => {
-                warn!(self.log.clone(), "Unexpected BlobsByRange Request")
-            }
->>>>>>> 98b11bbd
             /*
              * Processing of lightclient bootstrap requests from other peers.
              */
