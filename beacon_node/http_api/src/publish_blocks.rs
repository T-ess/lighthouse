use crate::metrics;
use beacon_chain::blob_verification::{AsBlock, BlockWrapper, IntoAvailableBlock};
use beacon_chain::validator_monitor::{get_block_delay_ms, timestamp_now};
<<<<<<< HEAD
use beacon_chain::NotifyExecutionLayer;
use beacon_chain::{BeaconChain, BeaconChainTypes, BlockError, CountUnrealized};
use eth2::types::SignedBlockContents;
=======
use beacon_chain::{
    BeaconChain, BeaconChainTypes, BlockError, CountUnrealized, NotifyExecutionLayer,
};
use execution_layer::ProvenancedPayload;
>>>>>>> 607242c1
use lighthouse_network::PubsubMessage;
use network::NetworkMessage;
use slog::{debug, error, info, warn, Logger};
use slot_clock::SlotClock;
use std::sync::Arc;
use std::time::Duration;
use tokio::sync::mpsc::UnboundedSender;
use tree_hash::TreeHash;
use types::{
<<<<<<< HEAD
    AbstractExecPayload, BlindedPayload, EthSpec, ExecPayload, ExecutionBlockHash, FullPayload,
    Hash256, SignedBeaconBlock,
=======
    AbstractExecPayload, BeaconBlockRef, BlindedPayload, EthSpec, ExecPayload, ExecutionBlockHash,
    FullPayload, Hash256, SignedBeaconBlock, SignedBeaconBlockAndBlobsSidecar,
>>>>>>> 607242c1
};
use warp::Rejection;

pub enum ProvenancedBlock<T: EthSpec> {
    /// The payload was built using a local EE.
    Local(Arc<SignedBeaconBlock<T, FullPayload<T>>>),
    /// The payload was build using a remote builder (e.g., via a mev-boost
    /// compatible relay).
    Builder(Arc<SignedBeaconBlock<T, FullPayload<T>>>),
}

/// Handles a request from the HTTP API for full blocks.
pub async fn publish_block<T: BeaconChainTypes>(
    block_root: Option<Hash256>,
<<<<<<< HEAD
    block_contents: SignedBlockContents<T::EthSpec>,
=======
    provenanced_block: ProvenancedBlock<T::EthSpec>,
>>>>>>> 607242c1
    chain: Arc<BeaconChain<T>>,
    network_tx: &UnboundedSender<NetworkMessage<T::EthSpec>>,
    log: Logger,
) -> Result<(), Rejection> {
    let seen_timestamp = timestamp_now();
<<<<<<< HEAD
    let (block, maybe_blobs) = block_contents.deconstruct();
    let block = Arc::new(block);
=======
    let (block, is_locally_built_block) = match provenanced_block {
        ProvenancedBlock::Local(block) => (block, true),
        ProvenancedBlock::Builder(block) => (block, false),
    };
    let delay = get_block_delay_ms(seen_timestamp, block.message(), &chain.slot_clock);
>>>>>>> 607242c1

    //FIXME(sean) have to move this to prior to publishing because it's included in the blobs sidecar message.
    //this may skew metrics
    let block_root = block_root.unwrap_or_else(|| block.canonical_root());
    debug!(
        log,
        "Signed block published to HTTP API";
        "slot" => block.slot()
    );

    // Send the block, regardless of whether or not it is valid. The API
    // specification is very clear that this is the desired behaviour.
    let wrapped_block: BlockWrapper<T::EthSpec> = match block.as_ref() {
        SignedBeaconBlock::Base(_)
        | SignedBeaconBlock::Altair(_)
        | SignedBeaconBlock::Merge(_)
        | SignedBeaconBlock::Capella(_) => {
            crate::publish_pubsub_message(network_tx, PubsubMessage::BeaconBlock(block.clone()))?;
<<<<<<< HEAD
            block.into()
        }
        SignedBeaconBlock::Eip4844(_) => {
            crate::publish_pubsub_message(network_tx, PubsubMessage::BeaconBlock(block.clone()))?;
            if let Some(blobs) = maybe_blobs {
                for (blob_index, blob) in blobs.into_iter().enumerate() {
                    crate::publish_pubsub_message(
                        network_tx,
                        PubsubMessage::BlobSidecar(Box::new((blob_index as u64, blob))),
                    )?;
                }
            }
            block.into()
        }
    };
=======
            BlockWrapper::Block(block)
        };
>>>>>>> 607242c1

    let available_block = match wrapped_block.into_available_block(block_root, &chain) {
        Ok(available_block) => available_block,
        Err(e) => {
            let msg = format!("{:?}", e);
            error!(
                log,
                "Invalid block provided to HTTP API";
                "reason" => &msg
            );
            return Err(warp_utils::reject::broadcast_without_import(msg));
        }
    };

    match chain
        .process_block(
            block_root,
            available_block.clone(),
            CountUnrealized::True,
            NotifyExecutionLayer::Yes,
        )
        .await
    {
        Ok(root) => {
            info!(
                log,
                "Valid block from HTTP API";
                "block_delay" => ?delay,
                "root" => format!("{}", root),
                "proposer_index" => available_block.message().proposer_index(),
                "slot" => available_block.slot(),
            );

            // Notify the validator monitor.
            chain.validator_monitor.read().register_api_block(
                seen_timestamp,
                available_block.message(),
                root,
                &chain.slot_clock,
            );

            // Update the head since it's likely this block will become the new
            // head.
            chain.recompute_head_at_current_slot().await;

            // Only perform late-block logging here if the block is local. For
            // blocks built with builders we consider the broadcast time to be
            // when the blinded block is published to the builder.
            if is_locally_built_block {
                late_block_logging(
                    &chain,
                    seen_timestamp,
                    available_block.message(),
                    root,
                    "local",
                    &log,
                )
            }

            Ok(())
        }
        Err(BlockError::BlockIsAlreadyKnown) => {
            info!(
                log,
                "Block from HTTP API already known";
                "block" => ?block_root,
                "slot" => available_block.slot(),
            );
            Ok(())
        }
        Err(BlockError::RepeatProposal { proposer, slot }) => {
            warn!(
                log,
                "Block ignored due to repeat proposal";
                "msg" => "this can happen when a VC uses fallback BNs. \
                    whilst this is not necessarily an error, it can indicate issues with a BN \
                    or between the VC and BN.",
                "slot" => slot,
                "proposer" => proposer,
            );
            Ok(())
        }
        Err(e) => {
            let msg = format!("{:?}", e);
            error!(
                log,
                "Invalid block provided to HTTP API";
                "reason" => &msg
            );
            Err(warp_utils::reject::broadcast_without_import(msg))
        }
    }
}

/// Handles a request from the HTTP API for blinded blocks. This converts blinded blocks into full
/// blocks before publishing.
pub async fn publish_blinded_block<T: BeaconChainTypes>(
    block: SignedBeaconBlock<T::EthSpec, BlindedPayload<T::EthSpec>>,
    chain: Arc<BeaconChain<T>>,
    network_tx: &UnboundedSender<NetworkMessage<T::EthSpec>>,
    log: Logger,
) -> Result<(), Rejection> {
    let block_root = block.canonical_root();
    let full_block = reconstruct_block(chain.clone(), block_root, block, log.clone()).await?;
<<<<<<< HEAD
    publish_block::<T>(
        Some(block_root),
        SignedBlockContents::Block(full_block),
        chain,
        network_tx,
        log,
    )
    .await
=======
    publish_block::<T>(Some(block_root), full_block, chain, network_tx, log).await
>>>>>>> 607242c1
}

/// Deconstruct the given blinded block, and construct a full block. This attempts to use the
/// execution layer's payload cache, and if that misses, attempts a blind block proposal to retrieve
/// the full payload.
async fn reconstruct_block<T: BeaconChainTypes>(
    chain: Arc<BeaconChain<T>>,
    block_root: Hash256,
    block: SignedBeaconBlock<T::EthSpec, BlindedPayload<T::EthSpec>>,
    log: Logger,
) -> Result<ProvenancedBlock<T::EthSpec>, Rejection> {
    let full_payload_opt = if let Ok(payload_header) = block.message().body().execution_payload() {
        let el = chain.execution_layer.as_ref().ok_or_else(|| {
            warp_utils::reject::custom_server_error("Missing execution layer".to_string())
        })?;

        // If the execution block hash is zero, use an empty payload.
        let full_payload = if payload_header.block_hash() == ExecutionBlockHash::zero() {
            let payload = FullPayload::default_at_fork(
                chain
                    .spec
                    .fork_name_at_epoch(block.slot().epoch(T::EthSpec::slots_per_epoch())),
            )
            .map_err(|e| {
                warp_utils::reject::custom_server_error(format!(
                    "Default payload construction error: {e:?}"
                ))
            })?
            .into();
            ProvenancedPayload::Local(payload)
        // If we already have an execution payload with this transactions root cached, use it.
        } else if let Some(cached_payload) =
            el.get_payload_by_root(&payload_header.tree_hash_root())
        {
            info!(log, "Reconstructing a full block using a local payload"; "block_hash" => ?cached_payload.block_hash());
            ProvenancedPayload::Local(cached_payload)
        // Otherwise, this means we are attempting a blind block proposal.
        } else {
            // Perform the logging for late blocks when we publish to the
            // builder, rather than when we publish to the network. This helps
            // prevent false positive logs when the builder publishes to the P2P
            // network significantly earlier than when they return the block to
            // us.
            late_block_logging(
                &chain,
                timestamp_now(),
                block.message(),
                block_root,
                "builder",
                &log,
            );

            let full_payload = el
                .propose_blinded_beacon_block(block_root, &block)
                .await
                .map_err(|e| {
                    warp_utils::reject::custom_server_error(format!(
                        "Blind block proposal failed: {:?}",
                        e
                    ))
                })?;
            info!(log, "Successfully published a block to the builder network"; "block_hash" => ?full_payload.block_hash());
            ProvenancedPayload::Builder(full_payload)
        };

        Some(full_payload)
    } else {
        None
    };

    match full_payload_opt {
        // A block without a payload is pre-merge and we consider it locally
        // built.
        None => block
            .try_into_full_block(None)
            .map(Arc::new)
            .map(ProvenancedBlock::Local),
        Some(ProvenancedPayload::Local(full_payload)) => block
            .try_into_full_block(Some(full_payload))
            .map(Arc::new)
            .map(ProvenancedBlock::Local),
        Some(ProvenancedPayload::Builder(full_payload)) => block
            .try_into_full_block(Some(full_payload))
            .map(Arc::new)
            .map(ProvenancedBlock::Builder),
    }
    .ok_or_else(|| {
        warp_utils::reject::custom_server_error("Unable to add payload to block".to_string())
    })
}

/// If the `seen_timestamp` is some time after the start of the slot for
/// `block`, create some logs to indicate that the block was published late.
fn late_block_logging<T: BeaconChainTypes, P: AbstractExecPayload<T::EthSpec>>(
    chain: &BeaconChain<T>,
    seen_timestamp: Duration,
    block: BeaconBlockRef<T::EthSpec, P>,
    root: Hash256,
    provenance: &str,
    log: &Logger,
) {
    let delay = get_block_delay_ms(seen_timestamp, block, &chain.slot_clock);

    metrics::observe_timer_vec(
        &metrics::HTTP_API_BLOCK_BROADCAST_DELAY_TIMES,
        &[provenance],
        delay,
    );

    // Perform some logging to inform users if their blocks are being produced
    // late.
    //
    // Check to see the thresholds are non-zero to avoid logging errors with small
    // slot times (e.g., during testing)
    let too_late_threshold = chain.slot_clock.unagg_attestation_production_delay();
    let delayed_threshold = too_late_threshold / 2;
    if delay >= too_late_threshold {
        error!(
            log,
            "Block was broadcast too late";
            "msg" => "system may be overloaded, block likely to be orphaned",
            "provenance" => provenance,
            "delay_ms" => delay.as_millis(),
            "slot" => block.slot(),
            "root" => ?root,
        )
    } else if delay >= delayed_threshold {
        error!(
            log,
            "Block broadcast was delayed";
            "msg" => "system may be overloaded, block may be orphaned",
            "provenance" => provenance,
            "delay_ms" => delay.as_millis(),
            "slot" => block.slot(),
            "root" => ?root,
        )
    }
}<|MERGE_RESOLUTION|>--- conflicted
+++ resolved
@@ -1,16 +1,11 @@
 use crate::metrics;
 use beacon_chain::blob_verification::{AsBlock, BlockWrapper, IntoAvailableBlock};
 use beacon_chain::validator_monitor::{get_block_delay_ms, timestamp_now};
-<<<<<<< HEAD
-use beacon_chain::NotifyExecutionLayer;
-use beacon_chain::{BeaconChain, BeaconChainTypes, BlockError, CountUnrealized};
-use eth2::types::SignedBlockContents;
-=======
 use beacon_chain::{
     BeaconChain, BeaconChainTypes, BlockError, CountUnrealized, NotifyExecutionLayer,
 };
+use eth2::types::SignedBlockContents;
 use execution_layer::ProvenancedPayload;
->>>>>>> 607242c1
 use lighthouse_network::PubsubMessage;
 use network::NetworkMessage;
 use slog::{debug, error, info, warn, Logger};
@@ -20,47 +15,39 @@
 use tokio::sync::mpsc::UnboundedSender;
 use tree_hash::TreeHash;
 use types::{
-<<<<<<< HEAD
-    AbstractExecPayload, BlindedPayload, EthSpec, ExecPayload, ExecutionBlockHash, FullPayload,
-    Hash256, SignedBeaconBlock,
-=======
     AbstractExecPayload, BeaconBlockRef, BlindedPayload, EthSpec, ExecPayload, ExecutionBlockHash,
-    FullPayload, Hash256, SignedBeaconBlock, SignedBeaconBlockAndBlobsSidecar,
->>>>>>> 607242c1
+    FullPayload, Hash256, SignedBeaconBlock,
 };
 use warp::Rejection;
 
 pub enum ProvenancedBlock<T: EthSpec> {
     /// The payload was built using a local EE.
-    Local(Arc<SignedBeaconBlock<T, FullPayload<T>>>),
+    Local(SignedBlockContents<T, FullPayload<T>>),
     /// The payload was build using a remote builder (e.g., via a mev-boost
     /// compatible relay).
-    Builder(Arc<SignedBeaconBlock<T, FullPayload<T>>>),
+    Builder(SignedBlockContents<T, FullPayload<T>>),
 }
 
 /// Handles a request from the HTTP API for full blocks.
 pub async fn publish_block<T: BeaconChainTypes>(
     block_root: Option<Hash256>,
-<<<<<<< HEAD
-    block_contents: SignedBlockContents<T::EthSpec>,
-=======
     provenanced_block: ProvenancedBlock<T::EthSpec>,
->>>>>>> 607242c1
     chain: Arc<BeaconChain<T>>,
     network_tx: &UnboundedSender<NetworkMessage<T::EthSpec>>,
     log: Logger,
 ) -> Result<(), Rejection> {
     let seen_timestamp = timestamp_now();
-<<<<<<< HEAD
-    let (block, maybe_blobs) = block_contents.deconstruct();
-    let block = Arc::new(block);
-=======
-    let (block, is_locally_built_block) = match provenanced_block {
-        ProvenancedBlock::Local(block) => (block, true),
-        ProvenancedBlock::Builder(block) => (block, false),
+    let (block, maybe_blobs, is_locally_built_block) = match provenanced_block {
+        ProvenancedBlock::Local(block_contents) => {
+            let (block, maybe_blobs) = block_contents.deconstruct();
+            (Arc::new(block), maybe_blobs, true)
+        }
+        ProvenancedBlock::Builder(block_contents) => {
+            let (block, maybe_blobs) = block_contents.deconstruct();
+            (Arc::new(block), maybe_blobs, false)
+        }
     };
     let delay = get_block_delay_ms(seen_timestamp, block.message(), &chain.slot_clock);
->>>>>>> 607242c1
 
     //FIXME(sean) have to move this to prior to publishing because it's included in the blobs sidecar message.
     //this may skew metrics
@@ -79,7 +66,6 @@
         | SignedBeaconBlock::Merge(_)
         | SignedBeaconBlock::Capella(_) => {
             crate::publish_pubsub_message(network_tx, PubsubMessage::BeaconBlock(block.clone()))?;
-<<<<<<< HEAD
             block.into()
         }
         SignedBeaconBlock::Eip4844(_) => {
@@ -95,10 +81,6 @@
             block.into()
         }
     };
-=======
-            BlockWrapper::Block(block)
-        };
->>>>>>> 607242c1
 
     let available_block = match wrapped_block.into_available_block(block_root, &chain) {
         Ok(available_block) => available_block,
@@ -203,18 +185,7 @@
 ) -> Result<(), Rejection> {
     let block_root = block.canonical_root();
     let full_block = reconstruct_block(chain.clone(), block_root, block, log.clone()).await?;
-<<<<<<< HEAD
-    publish_block::<T>(
-        Some(block_root),
-        SignedBlockContents::Block(full_block),
-        chain,
-        network_tx,
-        log,
-    )
-    .await
-=======
     publish_block::<T>(Some(block_root), full_block, chain, network_tx, log).await
->>>>>>> 607242c1
 }
 
 /// Deconstruct the given blinded block, and construct a full block. This attempts to use the
@@ -290,15 +261,15 @@
         // built.
         None => block
             .try_into_full_block(None)
-            .map(Arc::new)
+            .map(SignedBlockContents::Block)
             .map(ProvenancedBlock::Local),
         Some(ProvenancedPayload::Local(full_payload)) => block
             .try_into_full_block(Some(full_payload))
-            .map(Arc::new)
+            .map(SignedBlockContents::Block)
             .map(ProvenancedBlock::Local),
         Some(ProvenancedPayload::Builder(full_payload)) => block
             .try_into_full_block(Some(full_payload))
-            .map(Arc::new)
+            .map(SignedBlockContents::Block)
             .map(ProvenancedBlock::Builder),
     }
     .ok_or_else(|| {
